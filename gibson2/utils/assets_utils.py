import gibson2
import os

def get_model_path(model_id):
    data_path = gibson2.dataset_path
<<<<<<< HEAD
    assert model_id in os.listdir(data_path) or model_id == 'stadium', "Model {} does not exist".format(model_id)
=======
    assert (model_id in os.listdir(data_path)
            ) or model_id == 'stadium', "Model {} does not exist".format(model_id)
>>>>>>> 271f7238
    return os.path.join(data_path, model_id)

def download_data():
    if not os.path.exists(gibson2.assets_path):
<<<<<<< HEAD
        os.system('wget https://storage.googleapis.com/gibsonassets/assets_igibson.tar.gz -O /tmp/assets_igibson.tar.gz')
=======
        os.system('wget https://storage.googleapis.com/gibson_scenes/assets_igibson.tar.gz -O /tmp/assets_igibson.tar.gz')
>>>>>>> 271f7238
        os.system('tar -zxf /tmp/assets_igibson.tar.gz --directory {}'.format(os.path.dirname(gibson2.assets_path)))

    if not os.path.exists(gibson2.dataset_path):
        os.makedirs(gibson2.dataset_path)

    if not os.path.exists(os.path.join(gibson2.dataset_path, 'Rs')):
        os.system('wget https://storage.googleapis.com/gibson_scenes/Rs.tar.gz -O /tmp/Rs.tar.gz')
        os.system('tar -zxf /tmp/Rs.tar.gz --directory {}'.format(gibson2.dataset_path))

if __name__ == "__main__":
    download_data()<|MERGE_RESOLUTION|>--- conflicted
+++ resolved
@@ -3,21 +3,12 @@
 
 def get_model_path(model_id):
     data_path = gibson2.dataset_path
-<<<<<<< HEAD
     assert model_id in os.listdir(data_path) or model_id == 'stadium', "Model {} does not exist".format(model_id)
-=======
-    assert (model_id in os.listdir(data_path)
-            ) or model_id == 'stadium', "Model {} does not exist".format(model_id)
->>>>>>> 271f7238
     return os.path.join(data_path, model_id)
 
 def download_data():
     if not os.path.exists(gibson2.assets_path):
-<<<<<<< HEAD
-        os.system('wget https://storage.googleapis.com/gibsonassets/assets_igibson.tar.gz -O /tmp/assets_igibson.tar.gz')
-=======
         os.system('wget https://storage.googleapis.com/gibson_scenes/assets_igibson.tar.gz -O /tmp/assets_igibson.tar.gz')
->>>>>>> 271f7238
         os.system('tar -zxf /tmp/assets_igibson.tar.gz --directory {}'.format(os.path.dirname(gibson2.assets_path)))
 
     if not os.path.exists(gibson2.dataset_path):
