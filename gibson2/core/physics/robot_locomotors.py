from gibson2.core.physics.robot_bases import BaseRobot
from gibson2.utils.utils import rotate_vector_3d
import numpy as np
import pybullet as p
import os
import gym, gym.spaces
from transforms3d.euler import euler2quat, euler2mat
from transforms3d.quaternions import quat2mat, qmult
import transforms3d.quaternions as quat
import sys


class WalkerBase(BaseRobot):
    """ Built on top of BaseRobot
    Handles action_dim, sensor_dim, scene
    base_position, apply_action, calc_state
    reward
    """

    def __init__(
            self,
            filename,  # robot file name
            robot_name,  # robot name
            action_dim,  # action dimension
            power,
            scale,
            sensor_dim=None,
            resolution=512,
            control='torque',
            is_discrete=True,
            normalize_state=True,
            clip_state=True,
            self_collision=False
    ):
        BaseRobot.__init__(self, filename, robot_name, scale, self_collision)
        self.control = control
        self.resolution = resolution
        self.is_discrete = is_discrete
        self.normalize_state = normalize_state
        self.clip_state = clip_state

        assert type(action_dim) == int, "Action dimension must be int, got {}".format(
            type(action_dim))
        self.action_dim = action_dim

        # deprecated
        self.obs_dim = [self.resolution, self.resolution, 0]
        obs_high = np.inf * np.ones(self.obs_dim)
        self.observation_space = gym.spaces.Box(-obs_high, obs_high, dtype=np.float32)

        assert type(sensor_dim) == int, "Sensor dimension must be int, got {}".format(
            type(sensor_dim))
        self.sensor_dim = sensor_dim
        sensor_high = np.inf * np.ones([self.sensor_dim])
        self.sensor_space = gym.spaces.Box(-sensor_high, sensor_high, dtype=np.float32)

        if self.is_discrete:
            self.set_up_discrete_action_space()
        else:
            self.set_up_continuous_action_space()

        self.power = power
        self.camera_x = 0
        self.scale = scale

    def set_up_continuous_action_space(self):
        """
        Each subclass implements their own continuous action spaces
        """
        raise NotImplementedError

    def set_up_discrete_action_space(self):
        """
        Each subclass implements their own discrete action spaces
        """
        raise NotImplementedError

    def robot_specific_reset(self):
        for j in self.ordered_joints:
            j.reset_joint_state(np.random.uniform(low=-0.1, high=0.1), 0)

    def get_position(self):
        '''Get current robot position
        '''
        return self.robot_body.get_position()

    def get_orientation(self):
        '''Return robot orientation
        '''
        return self.robot_body.get_orientation()

    def set_position(self, pos):
        self.robot_body.reset_position(pos)

    def set_orientation(self, orn):
        self.robot_body.set_orientation(orn)

    def move_by(self, delta):
        new_pos = np.array(delta) + self.get_position()
        self.robot_body.reset_position(new_pos)

    def move_forward(self, forward=0.05):
        x, y, z, w = self.robot_body.get_orientation()
        self.move_by(quat2mat([w, x, y, z]).dot(np.array([forward, 0, 0])))

    def move_backward(self, backward=0.05):
        x, y, z, w = self.robot_body.get_orientation()
        self.move_by(quat2mat([w, x, y, z]).dot(np.array([-backward, 0, 0])))

    def turn_left(self, delta=0.03):
        orn = self.robot_body.get_orientation()
        new_orn = qmult((euler2quat(-delta, 0, 0)), orn)
        self.robot_body.set_orientation(new_orn)

    def turn_right(self, delta=0.03):
        orn = self.robot_body.get_orientation()
        new_orn = qmult((euler2quat(delta, 0, 0)), orn)
        self.robot_body.set_orientation(new_orn)

    def get_rpy(self):
        return self.robot_body.get_rpy()

    def apply_real_action(self, action):
        if self.control == 'torque':
            for n, j in enumerate(self.ordered_joints):
                j.set_motor_torque(self.power * j.power_coef * float(np.clip(action[n], -1, +1)))
        elif self.control == 'velocity':
            for n, j in enumerate(self.ordered_joints):
                j.set_motor_velocity(self.power * j.power_coef * float(np.clip(action[n], -1, +1)))
        elif self.control == 'position':
            for n, j in enumerate(self.ordered_joints):
                j.set_motor_position(action[n])
        elif type(self.control) is list or type(
                self.control) is tuple:  # if control is a tuple, set different control
            # type for each joint
            for n, j in enumerate(self.ordered_joints):
                if self.control[n] == 'torque':
                    j.set_motor_torque(self.power * j.power_coef *
                                       float(np.clip(action[n], -1, +1)))
                elif self.control[n] == 'velocity':
                    j.set_motor_velocity(self.power * j.power_coef *
                                         float(np.clip(action[n], -1, +1)))
                elif self.control[n] == 'position':
                    j.set_motor_position(action[n])
        else:
            pass

    def apply_action(self, action):
        if self.is_discrete:
            if isinstance(action, (list, np.ndarray)):
                assert len(action) == 1 and isinstance(action[0], (np.int64, int)), \
                    "discrete action has incorrect format"
                action = action[0]
            real_action = self.action_list[action]
        else:
            action = np.clip(action, self.action_space.low, self.action_space.high)
            real_action = self.action_high * action
        self.apply_real_action(real_action)

    def calc_state(self):
        j = np.array([j.get_joint_relative_state() if self.normalize_state else j.get_state()
                      for j in self.ordered_joints], dtype=np.float32).flatten()
        self.joint_speeds = j[1::3]
        self.joint_torque = j[2::3]
        self.joints_at_limit = np.count_nonzero(np.abs(j[0::3]) > 0.99)

        z = self.robot_body.get_position()[2]
        r, p, yaw = self.robot_body.get_rpy()

        # rotate speed back to body point of view
        vx, vy, vz = rotate_vector_3d(self.robot_body.velocity(), r, p, yaw)
        angular_velocity = self.robot_body.angular_velocity()

        more = np.array([z, vx, vy, vz, r, p, yaw], dtype=np.float32)

        state = np.concatenate([more, j, angular_velocity])
        if self.clip_state:
            state = np.clip(state, -5, +5)
        return state


class Ant(WalkerBase):
    model_type = "MJCF"
    default_scale = 1

    def __init__(self, config):
        self.config = config
        self.torque = config.get("torque", 1.0)
        WalkerBase.__init__(
            self,
            "ant.xml",
            "torso",
            action_dim=8,
            sensor_dim=28,
            power=2.5,
            scale=config.get("robot_scale", self.default_scale),
            resolution=config.get("resolution", 64),
            is_discrete=config.get("is_discrete", True),
            control="torque",
        )

    def set_up_continuous_action_space(self):
        self.action_space = gym.spaces.Box(shape=(self.action_dim,),
                                           low=-1.0,
                                           high=1.0,
                                           dtype=np.float32)
        self.action_high = self.torque * np.ones([self.action_dim])
        self.action_low = -self.action_high

    def set_up_discrete_action_space(self):
        ## Hip_1, Ankle_1, Hip_2, Ankle_2, Hip_3, Ankle_3, Hip_4, Ankle_4
        self.action_list = [[self.torque, 0, 0, 0, 0, 0, 0, 0],
                            [0, self.torque, 0, 0, 0, 0, 0, 0],
                            [0, 0, self.torque, 0, 0, 0, 0, 0],
                            [0, 0, 0, self.torque, 0, 0, 0, 0],
                            [0, 0, 0, 0, self.torque, 0, 0, 0],
                            [0, 0, 0, 0, 0, self.torque, 0, 0],
                            [0, 0, 0, 0, 0, 0, self.torque, 0],
                            [0, 0, 0, 0, 0, 0, 0, self.torque],
                            [-self.torque, 0, 0, 0, 0, 0, 0, 0],
                            [0, -self.torque, 0, 0, 0, 0, 0, 0],
                            [0, 0, -self.torque, 0, 0, 0, 0, 0],
                            [0, 0, 0, -self.torque, 0, 0, 0, 0],
                            [0, 0, 0, 0, -self.torque, 0, 0, 0],
                            [0, 0, 0, 0, 0, -self.torque, 0, 0],
                            [0, 0, 0, 0, 0, 0, -self.torque, 0],
                            [0, 0, 0, 0, 0, 0, 0, -self.torque],
                            [0, 0, 0, 0, 0, 0, 0, 0]]  # yapf: disable
        self.action_space = gym.spaces.Discrete(len(self.action_list))
        self.setup_keys_to_action()

    def setup_keys_to_action(self):
        self.keys_to_action = {
            (ord('1'),): 0,
            (ord('2'),): 1,
            (ord('3'),): 2,
            (ord('4'),): 3,
            (ord('5'),): 4,
            (ord('6'),): 5,
            (ord('7'),): 6,
            (ord('8'),): 7,
            (ord('9'),): 8,
            (ord('0'),): 9,
            (ord('q'),): 10,
            (ord('w'),): 11,
            (ord('e'),): 12,
            (ord('r'),): 13,
            (ord('t'),): 14,
            (ord('y'),): 15,
            (): 4
        }


class Humanoid(WalkerBase):
    self_collision = True
    model_type = "MJCF"
    default_scale = 1
    glass_offset = 0.3

    def __init__(self, config):
        self.config = config
        self.torque = config.get("torque", 0.1)
        self.glass_id = None
        WalkerBase.__init__(
            self,
            "humanoid.xml",
            "torso",
            action_dim=17,
            sensor_dim=40,
            power=0.41,
            scale=config.get("robot_scale", self.default_scale),
            resolution=config.get("resolution", 64),
            is_discrete=config.get("is_discrete", True),
            control="torque",
        )

    def set_up_continuous_action_space(self):
        self.action_space = gym.spaces.Box(shape=(self.action_dim,),
                                           low=-1.0,
                                           high=1.0,
                                           dtype=np.float32)
        self.action_high = self.torque * np.ones([self.action_dim])
        self.action_low = -self.action_high

    def set_up_discrete_action_space(self):
        self.action_list = [[self.torque] * self.action_dim, [0.0] * self.action_dim]
        self.action_space = gym.spaces.Discrete(len(self.action_list))
        self.setup_keys_to_action()

    def robot_specific_reset(self):
        humanoidId = -1
        numBodies = p.getNumBodies()
        for i in range(numBodies):
            bodyInfo = p.getBodyInfo(i)
            if bodyInfo[1].decode("ascii") == 'humanoid':
                humanoidId = i
        ## Spherical radiance/glass shield to protect the robot's camera

        WalkerBase.robot_specific_reset(self)

        if self.glass_id is None:
            glass_path = os.path.join(self.physics_model_dir, "glass.xml")
            glass_id = p.loadMJCF(glass_path)[0]
            self.glass_id = glass_id
            p.changeVisualShape(self.glass_id, -1, rgbaColor=[0, 0, 0, 0])
            p.createMultiBody(baseVisualShapeIndex=glass_id, baseCollisionShapeIndex=-1)
            cid = p.createConstraint(humanoidId,
                                     -1,
                                     self.glass_id,
                                     -1,
                                     p.JOINT_FIXED,
                                     jointAxis=[0, 0, 0],
                                     parentFramePosition=[0, 0, self.glass_offset],
                                     childFramePosition=[0, 0, 0])

        robot_pos = list(self.get_position())
        robot_pos[2] += self.glass_offset
        robot_orn = self.get_orientation()
        p.resetBasePositionAndOrientation(self.glass_id, robot_pos, robot_orn)

        self.motor_names = ["abdomen_z", "abdomen_y", "abdomen_x"]
        self.motor_power = [100, 100, 100]
        self.motor_names += ["right_hip_x", "right_hip_z", "right_hip_y", "right_knee"]
        self.motor_power += [100, 100, 300, 200]
        self.motor_names += ["left_hip_x", "left_hip_z", "left_hip_y", "left_knee"]
        self.motor_power += [100, 100, 300, 200]
        self.motor_names += ["right_shoulder1", "right_shoulder2", "right_elbow"]
        self.motor_power += [75, 75, 75]
        self.motor_names += ["left_shoulder1", "left_shoulder2", "left_elbow"]
        self.motor_power += [75, 75, 75]
        self.motors = [self.jdict[n] for n in self.motor_names]

    def apply_action(self, action):
        if self.is_discrete:
            if isinstance(action, (list, np.ndarray)):
                assert len(action) == 1 and isinstance(action[0], (np.int64, int)), \
                    "discrete action has incorrect format"
                action = action[0]
            real_action = self.action_list[action]
            self.apply_real_action(real_action)
        else:
            action = np.clip(action, self.action_space.low, self.action_space.high)
            real_action = self.action_high * action
            force_gain = 1
            for i, m, power in zip(range(17), self.motors, self.motor_power):
                m.set_motor_torque(float(force_gain * power * self.power * real_action[i]))

    def setup_keys_to_action(self):
        self.keys_to_action = {(ord('w'),): 0, (): 1}


class Husky(WalkerBase):
    mjcf_scaling = 1
    model_type = "URDF"
    default_scale = 1

    def __init__(self, config):
        self.config = config
        self.torque = config.get("torque", 0.03)
        WalkerBase.__init__(self,
                            "husky.urdf",
                            "base_link",
                            action_dim=4,
                            sensor_dim=17,
                            power=2.5,
                            scale=config.get("robot_scale", self.default_scale),
                            resolution=config.get("resolution", 64),
                            is_discrete=config.get("is_discrete", True),
                            control="torque")

    def set_up_continuous_action_space(self):
        self.action_space = gym.spaces.Box(shape=(self.action_dim,),
                                           low=-1.0,
                                           high=1.0,
                                           dtype=np.float32)
        self.action_high = self.torque * np.ones([self.action_dim])
        self.action_low = -self.action_high

    def set_up_discrete_action_space(self):
        self.action_list = [[self.torque, self.torque, self.torque, self.torque],
                            [-self.torque, -self.torque, -self.torque, -self.torque],
                            [self.torque, -self.torque, self.torque, -self.torque],
                            [-self.torque, self.torque, -self.torque, self.torque], [0, 0, 0, 0]]
        self.action_space = gym.spaces.Discrete(len(self.action_list))
        self.setup_keys_to_action()

    def steering_cost(self, action):
        if not self.is_discrete:
            return 0
        if action == 2 or action == 3:
            return -0.1
        else:
            return 0

    def robot_specific_reset(self):
        WalkerBase.robot_specific_reset(self)

    def alive_bonus(self, z, pitch):
        top_xyz = self.parts["top_bumper_link"].get_position()
        bottom_xyz = self.parts["base_link"].get_position()
        alive = top_xyz[2] > bottom_xyz[2]
        return +1 if alive else -100  # 0.25 is central sphere rad, die if it scrapes the ground

    def setup_keys_to_action(self):
        self.keys_to_action = {
            (ord('w'),): 0,  ## forward
            (ord('s'),): 1,  ## backward
            (ord('d'),): 2,  ## turn right
            (ord('a'),): 3,  ## turn left
            (): 4
        }


class Quadrotor(WalkerBase):
    model_type = "URDF"
    default_scale = 1
    mjcf_scaling = 1

    def __init__(self, config):
        self.config = config
        self.torque = config.get("torque", 0.02)
        WalkerBase.__init__(self,
                            "quadrotor.urdf",
                            "base_link",
                            action_dim=6,
                            sensor_dim=6,
                            power=2.5,
                            scale=config.get("robot_scale", self.default_scale),
                            resolution=config.get("resolution", 64),
                            is_discrete=config.get("is_discrete", True),
                            control="torque")

    def set_up_continuous_action_space(self):
        self.action_space = gym.spaces.Box(shape=(self.action_dim,),
                                           low=-1.0,
                                           high=1.0,
                                           dtype=np.float32)
        self.action_high = self.torque * np.ones([self.action_dim])
        self.action_low = -self.action_high

    def set_up_discrete_action_space(self):
        self.action_list = [[self.torque, 0, 0, 0, 0, 0], [-self.torque, 0, 0, 0, 0, 0],
                            [0, self.torque, 0, 0, 0, 0], [0, -self.torque, 0, 0, 0, 0],
                            [0, 0, self.torque, 0, 0, 0], [0, 0, -self.torque, 0, 0, 0],
                            [0, 0, 0, 0, 0, 0]]
        self.action_space = gym.spaces.Discrete(len(self.action_list))
        self.setup_keys_to_action()

    def apply_action(self, action):
        if self.is_discrete:
            if isinstance(action, (list, np.ndarray)):
                assert len(action) == 1 and isinstance(action[0], (np.int64, int)), \
                    "discrete action has incorrect format"
                action = action[0]
            real_action = self.action_list[action]
        else:
            action = np.clip(action, self.action_space.low, self.action_space.high)
            real_action = self.action_high * action

        p.setGravity(0, 0, 0)
        p.resetBaseVelocity(self.robot_ids[0], real_action[:3], real_action[3:])

    def setup_keys_to_action(self):
        self.keys_to_action = {
            (ord('w'),): 0,  ## +x
            (ord('s'),): 1,  ## -x
            (ord('d'),): 2,  ## +y
            (ord('a'),): 3,  ## -y
            (ord('z'),): 4,  ## +z
            (ord('x'),): 5,  ## -z
            (): 6
        }


class Turtlebot(WalkerBase):
    mjcf_scaling = 1
    model_type = "URDF"
    default_scale = 1

    def __init__(self, config):
        self.config = config
        self.velocity = config.get("velocity", 1.0)
        WalkerBase.__init__(self,
                            "turtlebot/turtlebot.urdf",
                            "base_link",
                            action_dim=2,
                            sensor_dim=16,
                            power=2.5,
                            scale=config.get("robot_scale", self.default_scale),
                            resolution=config.get("resolution", 64),
                            is_discrete=config.get("is_discrete", True),
                            control="velocity")

    def set_up_continuous_action_space(self):
        self.action_space = gym.spaces.Box(shape=(self.action_dim,),
                                           low=-1.0,
                                           high=1.0,
                                           dtype=np.float32)
        self.action_high = self.velocity * np.ones([self.action_dim])
        self.action_low = -self.action_high

    def set_up_discrete_action_space(self):
        self.action_list = [[self.velocity, self.velocity], [-self.velocity, -self.velocity],
                            [self.velocity * 0.5, -self.velocity * 0.5],
                            [-self.velocity * 0.5, self.velocity * 0.5], [0, 0]]
        self.action_space = gym.spaces.Discrete(len(self.action_list))
        self.setup_keys_to_action()

    def setup_keys_to_action(self):
        self.keys_to_action = {
            (ord('w'),): 0,  # forward
            (ord('s'),): 1,  # backward
            (ord('d'),): 2,  # turn right
            (ord('a'),): 3,  # turn left
            (): 4  # stay still
        }

<<<<<<< HEAD
=======
    def calc_state(self):
        base_state = WalkerBase.calc_state(self)
        angular_velocity = self.robot_body.angular_velocity()
        return np.concatenate((base_state, np.array(angular_velocity)))

class Freight(WalkerBase):
    mjcf_scaling = 1
    model_type = "URDF"
    default_scale = 1

    def __init__(self, config):
        self.config = config
        self.velocity = config.get("velocity", 1.0)
        WalkerBase.__init__(self,
                            "fetch/freight.urdf",
                            "base_link",
                            action_dim=2,
                            sensor_dim=16,
                            power=2.5,
                            scale=config.get("robot_scale", self.default_scale),
                            resolution=config.get("resolution", 64),
                            is_discrete=config.get("is_discrete", True),
                            control="velocity")

    def set_up_continuous_action_space(self):
        self.action_space = gym.spaces.Box(shape=(self.action_dim, ),
                                           low=-1.0,
                                           high=1.0,
                                           dtype=np.float32)
        self.action_high = self.velocity * np.ones([self.action_dim])
        self.action_low = -self.action_high

    def set_up_discrete_action_space(self):
        self.action_list = [[self.velocity, self.velocity], [-self.velocity, -self.velocity],
                            [self.velocity * 0.5, -self.velocity * 0.5],
                            [-self.velocity * 0.5, self.velocity * 0.5], [0, 0]]
        self.action_space = gym.spaces.Discrete(len(self.action_list))
        self.setup_keys_to_action()

    def setup_keys_to_action(self):
        self.keys_to_action = {
            (ord('w'), ): 0,    # forward
            (ord('s'), ): 1,    # backward
            (ord('d'), ): 2,    # turn right
            (ord('a'), ): 3,    # turn left
            (): 4    # stay still
        }

    def calc_state(self):
        base_state = WalkerBase.calc_state(self)
        angular_velocity = self.robot_body.angular_velocity()
        return np.concatenate((base_state, np.array(angular_velocity)))


class Fetch(WalkerBase):
    mjcf_scaling = 1
    model_type = "URDF"
    default_scale = 1

    def __init__(self, config):
        self.config = config
        self.velocity = config.get("velocity", 1.0)
        WalkerBase.__init__(self,
                            "fetch/fetch.urdf",
                            "base_link",
                            action_dim=15,
                            sensor_dim=55,
                            power=2.5,
                            scale=config.get("robot_scale", self.default_scale),
                            resolution=config.get("resolution", 64),
                            is_discrete=config.get("is_discrete", True),
                            control="velocity")

    def set_up_continuous_action_space(self):
        self.action_space = gym.spaces.Box(shape=(self.action_dim, ),
                                           low=-1.0,
                                           high=1.0,
                                           dtype=np.float32)
        self.action_high = self.velocity * np.ones([self.action_dim])
        self.action_low = -self.action_high

    def set_up_discrete_action_space(self):
       self.action_list = []
       self.action_space = gym.spaces.Discrete(len(self.action_list))

    def calc_state(self):
        base_state = WalkerBase.calc_state(self)
        angular_velocity = self.robot_body.angular_velocity()
        print(len(base_state), len(angular_velocity))
        return np.concatenate((base_state, np.array(angular_velocity)))
>>>>>>> dde99cf4

class JR2(WalkerBase):
    mjcf_scaling = 1
    model_type = "URDF"
    default_scale = 1

    def __init__(self, config):
        self.config = config
        self.velocity = config.get('velocity', 0.1)
        WalkerBase.__init__(self,
                            "jr2_urdf/jr2.urdf",
                            "base_link",
                            action_dim=4,
                            sensor_dim=17,
                            power=2.5,
                            scale=config.get("robot_scale", self.default_scale),
                            resolution=config.get("resolution", 64),
                            is_discrete=config.get("is_discrete", True),
                            control='velocity')

    def set_up_continuous_action_space(self):
        self.action_space = gym.spaces.Box(shape=(self.action_dim,),
                                           low=-1.0,
                                           high=1.0,
                                           dtype=np.float32)
        self.action_high = self.velocity * np.ones([self.action_dim])
        self.action_low = -self.action_high

    def set_up_discrete_action_space(self):
        self.action_list = [[self.velocity, self.velocity, 0, self.velocity],
                            [-self.velocity, -self.velocity, 0, -self.velocity],
                            [self.velocity, -self.velocity, -self.velocity, 0],
                            [-self.velocity, self.velocity, self.velocity, 0], [0, 0, 0, 0]]
        self.action_space = gym.spaces.Discrete(len(self.action_list))
        self.setup_keys_to_action()

    def setup_keys_to_action(self):
        self.keys_to_action = {
            (ord('w'),): 0,  ## forward
            (ord('s'),): 1,  ## backward
            (ord('d'),): 2,  ## turn right
            (ord('a'),): 3,  ## turn left
            (): 4
        }


# TODO: set up joint id and name mapping
class JR2_Kinova(WalkerBase):
    mjcf_scaling = 1
    model_type = "URDF"
    default_scale = 1

    def __init__(self, config):
        self.config = config
        self.wheel_velocity = config.get('wheel_velocity', 0.1)
        self.wheel_dim = 2
        self.cam_dim = 0
        self.arm_velocity = config.get('arm_velocity', 0.01)
        self.arm_dim = 5

        WalkerBase.__init__(self,
                            "jr2_urdf/jr2_kinova.urdf",
                            "base_link",
                            action_dim=10,
                            sensor_dim=46,
                            power=2.5,
                            scale=config.get("robot_scale", self.default_scale),
                            resolution=config.get("resolution", 64),
                            is_discrete=config.get("is_discrete", True),
                            control='velocity',
                            normalize_state=False,
                            clip_state=False,
                            self_collision=True)

    def set_up_continuous_action_space(self):
        self.action_high = np.array([self.wheel_velocity] * self.wheel_dim + [self.arm_velocity] * self.arm_dim)
        self.action_low = -self.action_high
        # self.action_high = np.array([np.pi] * (self.wheel_dim + self.arm_dim))
        # self.action_low = -self.action_high
        self.action_space = gym.spaces.Box(shape=(self.wheel_dim + self.arm_dim,),
                                           low=-1.0,
                                           high=1.0,
                                           dtype=np.float32)

    def set_up_discrete_action_space(self):
        assert False, "JR2_Kinova does not support discrete actions"

    def apply_action(self, action):
        action = np.clip(action, self.action_space.low, self.action_space.high)
        denormalized_action = self.action_high * action
        real_action = np.zeros(self.action_dim)
        real_action[:self.wheel_dim] = denormalized_action[:self.wheel_dim]
        real_action[(self.wheel_dim + self.cam_dim):(self.wheel_dim + self.cam_dim + self.arm_dim)] = \
            denormalized_action[self.wheel_dim:]
        self.apply_real_action(real_action)

    def get_end_effector_position(self):
<<<<<<< HEAD
        return self.parts['m1n6s200_end_effector'].get_position()

    # initialize JR's arm to almost the same height as the door handle to ease exploration
    def robot_specific_reset(self):
        super(JR2_Kinova, self).robot_specific_reset()
        self.ordered_joints[2].reset_joint_state(-np.pi / 2.0, 0.0)
        self.ordered_joints[3].reset_joint_state(np.pi / 2.0, 0.0)
        self.ordered_joints[4].reset_joint_state(np.pi / 2.0, 0.0)
        self.ordered_joints[5].reset_joint_state(np.pi / 2.0, 0.0)
        self.ordered_joints[6].reset_joint_state(0.0, 0.0)

    def load(self):
        ids = self._load_model()
        self.eyes = self.parts["eyes"]

        robot_id = ids[0]

        # disable collision for immediate parent
        for joint in range(p.getNumJoints(robot_id)):
            info = p.getJointInfo(robot_id, joint)
            parent_id = info[-1]
            p.setCollisionFilterPair(robot_id, robot_id, joint, parent_id, 0)

        # disable collision in the head / camera region
        for joint in range(p.getNumJoints(robot_id)):
            for j in range(16, 28):
                p.setCollisionFilterPair(robot_id, robot_id, joint, j, 0)

        return ids
=======
        return self.parts['m1n6s200_link_finger_1'].get_position()

>>>>>>> dde99cf4
<|MERGE_RESOLUTION|>--- conflicted
+++ resolved
@@ -515,8 +515,6 @@
             (): 4  # stay still
         }
 
-<<<<<<< HEAD
-=======
     def calc_state(self):
         base_state = WalkerBase.calc_state(self)
         angular_velocity = self.robot_body.angular_velocity()
@@ -607,7 +605,6 @@
         angular_velocity = self.robot_body.angular_velocity()
         print(len(base_state), len(angular_velocity))
         return np.concatenate((base_state, np.array(angular_velocity)))
->>>>>>> dde99cf4
 
 class JR2(WalkerBase):
     mjcf_scaling = 1
@@ -705,7 +702,6 @@
         self.apply_real_action(real_action)
 
     def get_end_effector_position(self):
-<<<<<<< HEAD
         return self.parts['m1n6s200_end_effector'].get_position()
 
     # initialize JR's arm to almost the same height as the door handle to ease exploration
@@ -733,9 +729,4 @@
         for joint in range(p.getNumJoints(robot_id)):
             for j in range(16, 28):
                 p.setCollisionFilterPair(robot_id, robot_id, joint, j, 0)
-
-        return ids
-=======
-        return self.parts['m1n6s200_link_finger_1'].get_position()
-
->>>>>>> dde99cf4
+        return ids