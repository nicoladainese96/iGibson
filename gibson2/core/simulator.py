from gibson2.core.physics.scene import StadiumScene
from gibson2.core.render.mesh_renderer.mesh_renderer_cpu import MeshRenderer, InstanceGroup, Instance, quat2rotmat, xyz2mat
from gibson2.core.physics.interactive_objects import InteractiveObj, YCBObject, RBOObject, Pedestrian, ShapeNetObject, BoxShape
from gibson2.core.render.viewer import Viewer
import pybullet as p
import gibson2
import os
import numpy as np


class Simulator:
    def __init__(self,
                 gravity=9.8,
                 timestep=1 / 240.0,
                 use_fisheye=False,
                 mode='gui',
                 resolution=256,
                 fov=90,
                 device_idx=0):

        # physics simulator
        self.gravity = gravity
        self.timestep = timestep
        self.mode = mode
        # renderer
        self.resolution = resolution
        self.fov = fov
        self.device_idx = device_idx
        self.use_fisheye = use_fisheye

        if self.mode == 'gui':
            self.viewer = Viewer()

        self.load()

    def set_timestep(self, timestep):
        self.timestep = timestep
        p.setTimeStep(self.timestep)

    def add_viewer(self):
        self.viewer = Viewer()
        self.viewer.renderer = self.renderer

    def reload(self):
        self.renderer.release()
        p.disconnect(self.cid)
        self.load()

    def load(self):
        self.renderer = MeshRenderer(width=self.resolution,
                                     height=self.resolution,
                                     device_idx=self.device_idx,
                                     use_fisheye=self.use_fisheye)
<<<<<<< HEAD
        self.renderer.set_fov(self.fov)

        
=======
        self.renderer.set_fov(90)

>>>>>>> ac175f5e
        if self.mode == 'gui':
            self.cid = p.connect(p.GUI)
        else:
            self.cid = p.connect(p.DIRECT)
        p.setTimeStep(self.timestep)
        p.setGravity(0, 0, -self.gravity)


        if self.mode == 'gui':
            self.viewer.renderer = self.renderer

        self.visual_objects = {}
        self.robots = []
        self.scene = None
        self.objects = []

    def import_scene(self, scene, texture_scale=1.0):
        new_objects = scene.load()
        for item in new_objects:
            self.objects.append(item)
        for new_object in new_objects:
            for shape in p.getVisualShapeData(new_object):
                id, _, type, _, filename = shape[:5]
                if type == p.GEOM_MESH:
                    filename = filename.decode('utf-8')
                    if not filename in self.visual_objects.keys():
                        self.renderer.load_object(filename, texture_scale=texture_scale)
                        self.visual_objects[filename] = len(self.renderer.visual_objects) - 1
                        self.renderer.add_instance(
                            len(self.renderer.visual_objects) - 1, new_object)

                    else:
                        self.renderer.add_instance(self.visual_objects[filename], new_object)
        self.scene = scene
        return new_objects

    def import_object(self, object):
        new_object = object.load()
        self.objects.append(new_object)
        for shape in p.getVisualShapeData(new_object):
            id, link_id, type, dimensions, filename, rel_pos, rel_orn, color = shape[:8]
            if type == p.GEOM_MESH:
                filename = filename.decode('utf-8')
                print(filename, self.visual_objects)
                if not filename in self.visual_objects.keys():
                    self.renderer.load_object(filename)
                    self.visual_objects[filename] = len(self.renderer.visual_objects) - 1
                    self.renderer.add_instance(len(self.renderer.visual_objects) - 1,
                                               new_object,
                                               dynamic=True)
                else:
                    self.renderer.add_instance(self.visual_objects[filename],
                                               pybullet_uuid=new_object,
                                               dynamic=True)
            elif type == p.GEOM_SPHERE:
                filename = os.path.join(gibson2.assets_path, 'models/mjcf_primitives/sphere8.obj')
                self.renderer.load_object(
                    filename,
                    input_kd=color[:3],
                    scale=[dimensions[0] / 0.5, dimensions[0] / 0.5, dimensions[0] / 0.5])
                self.renderer.add_instance(len(self.renderer.visual_objects) - 1,
                                           pybullet_uuid=new_object,
                                           dynamic=True)
            elif type == p.GEOM_CAPSULE or type == p.GEOM_CYLINDER:
                filename = os.path.join(gibson2.assets_path, 'models/mjcf_primitives/cube.obj')
                self.renderer.load_object(
                    filename,
                    transform_orn=rel_orn,
                    transform_pos=rel_pos,
                    input_kd=color[:3],
                    scale=[dimensions[1] / 0.5, dimensions[1] / 0.5, dimensions[0]])
                self.renderer.add_instance(len(self.renderer.visual_objects) - 1,
                                           pybullet_uuid=new_object,
                                           dynamic=True)
            elif type == p.GEOM_BOX:
                filename = os.path.join(gibson2.assets_path, 'models/mjcf_primitives/cube.obj')
                self.renderer.load_object(filename,
                                          transform_orn=rel_orn,
                                          transform_pos=rel_pos,
                                          input_kd=color[:3],
                                          scale=[dimensions[0], dimensions[1], dimensions[2]])
                self.renderer.add_instance(len(self.renderer.visual_objects) - 1,
                                           pybullet_uuid=new_object,
                                           dynamic=True)

        return new_object

    def import_robot(self, robot):
        ids = robot.load()
        visual_objects = []
        link_ids = []
        poses_rot = []
        poses_trans = []
        self.robots.append(robot)

        for shape in p.getVisualShapeData(ids[0]):
            id, link_id, type, dimensions, filename, rel_pos, rel_orn, color = shape[:8]
            if type == p.GEOM_MESH:
                filename = filename.decode('utf-8')
                if not filename in self.visual_objects.keys():
                    print(filename, rel_pos, rel_orn, color, dimensions)
                    self.renderer.load_object(filename,
                                              transform_orn=rel_orn,
                                              transform_pos=rel_pos,
                                              input_kd=color[:3],
                                              scale=np.array(dimensions))

                    visual_objects.append(len(self.renderer.visual_objects) - 1)
                    self.visual_objects[filename] = len(self.renderer.visual_objects) - 1
                else:
                    visual_objects.append(self.visual_objects[filename])
                link_ids.append(link_id)
            elif type == p.GEOM_SPHERE:
                filename = os.path.join(gibson2.assets_path, 'models/mjcf_primitives/sphere8.obj')
                print(filename, dimensions, rel_pos, rel_orn, color)
                self.renderer.load_object(
                    filename,
                    transform_orn=rel_orn,
                    transform_pos=rel_pos,
                    input_kd=color[:3],
                    scale=[dimensions[0] / 0.5, dimensions[0] / 0.5, dimensions[0] / 0.5])

                visual_objects.append(len(self.renderer.visual_objects) - 1)
                #self.visual_objects[filename] = len(self.renderer.visual_objects) - 1
                link_ids.append(link_id)
            elif type == p.GEOM_CAPSULE or type == p.GEOM_CYLINDER:
                filename = os.path.join(gibson2.assets_path, 'models/mjcf_primitives/cube.obj')
                print(filename, dimensions, rel_pos, rel_orn, color)
                self.renderer.load_object(
                    filename,
                    transform_orn=rel_orn,
                    transform_pos=rel_pos,
                    input_kd=color[:3],
                    scale=[dimensions[1] / 0.5, dimensions[1] / 0.5, dimensions[0]])

                visual_objects.append(len(self.renderer.visual_objects) - 1)
                link_ids.append(link_id)
            elif type == p.GEOM_BOX:
                filename = os.path.join(gibson2.assets_path, 'models/mjcf_primitives/cube.obj')
                print(filename, dimensions, rel_pos, rel_orn, color)
                self.renderer.load_object(filename,
                                          transform_orn=rel_orn,
                                          transform_pos=rel_pos,
                                          input_kd=color[:3],
                                          scale=[dimensions[0], dimensions[1], dimensions[2]])
                visual_objects.append(len(self.renderer.visual_objects) - 1)
                link_ids.append(link_id)

            if link_id == -1:
                pos, orn = p.getBasePositionAndOrientation(id)
            else:
                _, _, _, _, pos, orn = p.getLinkState(id, link_id)
            poses_rot.append(np.ascontiguousarray(quat2rotmat([orn[-1], orn[0], orn[1], orn[2]])))
            poses_trans.append(np.ascontiguousarray(xyz2mat(pos)))

        self.renderer.add_robot(object_ids=visual_objects,
                                link_ids=link_ids,
                                pybullet_uuid=ids[0],
                                poses_rot=poses_rot,
                                poses_trans=poses_trans,
                                dynamic=True,
                                robot=robot)

        return ids

    def import_interactive_object(self, obj):
        ids = obj.load()
        visual_objects = []
        link_ids = []
        poses_rot = []
        poses_trans = []

        for shape in p.getVisualShapeData(ids):
            id, link_id, type, dimensions, filename, rel_pos, rel_orn, color = shape[:8]
            if type == p.GEOM_MESH:
                filename = filename.decode('utf-8')
                if not filename in self.visual_objects.keys():
                    print(filename, rel_pos, rel_orn, color, dimensions)
                    self.renderer.load_object(filename,
                                              transform_orn=rel_orn,
                                              transform_pos=rel_pos,
                                              input_kd=color[:3],
                                              scale=np.array(dimensions))

                    visual_objects.append(len(self.renderer.visual_objects) - 1)
                    self.visual_objects[filename] = len(self.renderer.visual_objects) - 1
                else:
                    visual_objects.append(self.visual_objects[filename])
                link_ids.append(link_id)
            elif type == p.GEOM_SPHERE:
                filename = os.path.join(gibson2.assets_path, 'models/mjcf_primitives/sphere8.obj')
                print(filename, dimensions, rel_pos, rel_orn, color)
                self.renderer.load_object(
                    filename,
                    transform_orn=rel_orn,
                    transform_pos=rel_pos,
                    input_kd=color[:3],
                    scale=[dimensions[0] / 0.5, dimensions[0] / 0.5, dimensions[0] / 0.5])
                visual_objects.append(len(self.renderer.visual_objects) - 1)
                # self.visual_objects[filename] = len(self.renderer.visual_objects) - 1
                link_ids.append(link_id)
            elif type == p.GEOM_CAPSULE or type == p.GEOM_CYLINDER:
                filename = os.path.join(gibson2.assets_path, 'models/mjcf_primitives/cube.obj')
                print(filename, dimensions, rel_pos, rel_orn, color)
                self.renderer.load_object(
                    filename,
                    transform_orn=rel_orn,
                    transform_pos=rel_pos,
                    input_kd=color[:3],
                    scale=[dimensions[1] / 0.5, dimensions[1] / 0.5, dimensions[0]])
                visual_objects.append(len(self.renderer.visual_objects) - 1)
                link_ids.append(link_id)
            elif type == p.GEOM_BOX:
                filename = os.path.join(gibson2.assets_path, 'models/mjcf_primitives/cube.obj')
                print(filename, dimensions, rel_pos, rel_orn, color)
                self.renderer.load_object(filename,
                                          transform_orn=rel_orn,
                                          transform_pos=rel_pos,
                                          input_kd=color[:3],
                                          scale=[dimensions[0], dimensions[1], dimensions[2]])
                visual_objects.append(len(self.renderer.visual_objects) - 1)
                link_ids.append(link_id)

            if link_id == -1:
                pos, orn = p.getBasePositionAndOrientation(id)
            else:
                _, _, _, _, pos, orn = p.getLinkState(id, link_id)
            poses_rot.append(np.ascontiguousarray(quat2rotmat([orn[-1], orn[0], orn[1], orn[2]])))
            poses_trans.append(np.ascontiguousarray(xyz2mat(pos)))

        self.renderer.add_instance_group(object_ids=visual_objects,
                                         link_ids=link_ids,
                                         pybullet_uuid=ids,
                                         poses_rot=poses_rot,
                                         poses_trans=poses_trans,
                                         dynamic=True,
                                         robot=None)

        return ids

    def step(self):
        p.stepSimulation()
        for instance in self.renderer.instances:
            if instance.dynamic:
                self.update_position(instance)
        if self.mode == 'gui' and not self.viewer is None:
            self.viewer.update()

    @staticmethod
    def update_position(instance):
        if isinstance(instance, Instance):
            pos, orn = p.getBasePositionAndOrientation(instance.pybullet_uuid)
            instance.set_position(pos)
            instance.set_rotation([orn[-1], orn[0], orn[1], orn[2]])
        elif isinstance(instance, InstanceGroup):
            poses_rot = []
            poses_trans = []

            for link_id in instance.link_ids:
                if link_id == -1:
                    pos, orn = p.getBasePositionAndOrientation(instance.pybullet_uuid)
                else:
                    _, _, _, _, pos, orn = p.getLinkState(instance.pybullet_uuid, link_id)
                poses_rot.append(
                    np.ascontiguousarray(quat2rotmat([orn[-1], orn[0], orn[1], orn[2]])))
                poses_trans.append(np.ascontiguousarray(xyz2mat(pos)))
                #print(instance.pybullet_uuid, link_id, pos, orn)

            instance.poses_rot = poses_rot
            instance.poses_trans = poses_trans

    def isconnected(self):
        return p.getConnectionInfo(self.cid)['isConnected']

    def disconnect(self):
        if self.isconnected():
            p.disconnect(self.cid)
        self.renderer.release()


if __name__ == '__main__':
    s = Simulator()
    scene = StadiumScene()
    s.import_scene(scene)
    obj = YCBObject('006_mustard_bottle')

    for i in range(10):
        s.import_object(obj)

    obj = YCBObject('002_master_chef_can')
    for i in range(10):
        s.import_object(obj)

    while s.isconnected():
        s.step()<|MERGE_RESOLUTION|>--- conflicted
+++ resolved
@@ -51,14 +51,8 @@
                                      height=self.resolution,
                                      device_idx=self.device_idx,
                                      use_fisheye=self.use_fisheye)
-<<<<<<< HEAD
         self.renderer.set_fov(self.fov)
 
-        
-=======
-        self.renderer.set_fov(90)
-
->>>>>>> ac175f5e
         if self.mode == 'gui':
             self.cid = p.connect(p.GUI)
         else:
