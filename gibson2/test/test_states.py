import os

import gibson2
import networkx as nx
import numpy as np
<<<<<<< HEAD
import pybullet as p
from gibson2 import object_states
from gibson2.object_states.factory import get_state_dependency_graph, get_states_by_dependency_order
=======
from gibson2.object_states.factory import get_state_dependency_graph, get_states_by_dependency_order, \
    prepare_object_states
>>>>>>> 5000d29b
from gibson2.objects.articulated_object import ArticulatedObject
from gibson2.objects.articulated_object import URDFObject
from gibson2.objects.ycb_object import YCBObject
from gibson2.scenes.empty_scene import EmptyScene
from gibson2.simulator import Simulator
from gibson2.utils.assets_utils import download_assets
from gibson2.utils.assets_utils import get_ig_model_path

download_assets()


def test_on_top():
    s = Simulator(mode='headless')

    try:
        scene = EmptyScene()
        s.import_scene(scene)

        cabinet_0007 = os.path.join(
            gibson2.assets_path, 'models/cabinet2/cabinet_0007.urdf')
        cabinet_0004 = os.path.join(
            gibson2.assets_path, 'models/cabinet/cabinet_0004.urdf')

        obj1 = ArticulatedObject(filename=cabinet_0007)
        s.import_object(obj1)
        obj1.set_position([0, 0, 0.5])

        obj2 = ArticulatedObject(filename=cabinet_0004)
        s.import_object(obj2)
        obj2.set_position([0, 0, 2])

        obj3 = YCBObject('003_cracker_box')
        s.import_object(obj3)
        obj3.set_position_orientation([0, 0, 1.1], [0, 0, 0, 1])

        # Run simulation for 1000 steps
        for _ in range(1000):
            s.step()

        # Now check that the box is on top of the lower cabinet
        assert obj3.states[object_states.Touching].get_value(obj1)
        assert obj3.states[object_states.OnTop].get_value(obj1)
        assert not obj3.states[object_states.Inside].get_value(obj1)

        # Now check that the box is not on top / touching of the upper cabinet
        assert not obj3.states[object_states.Touching].get_value(obj2)
        assert not obj3.states[object_states.OnTop].get_value(obj2)
        assert not obj3.states[object_states.Inside].get_value(obj2)
    finally:
        s.disconnect()


def test_inside():
    s = Simulator(mode='headless')

    try:
        scene = EmptyScene()
        s.import_scene(scene)

        cabinet_0007 = os.path.join(
            gibson2.assets_path, 'models/cabinet2/cabinet_0007.urdf')
        cabinet_0004 = os.path.join(
            gibson2.assets_path, 'models/cabinet/cabinet_0004.urdf')

        obj1 = ArticulatedObject(filename=cabinet_0007)
        s.import_object(obj1)
        obj1.set_position([0, 0, 0.5])

        obj2 = ArticulatedObject(filename=cabinet_0004)
        s.import_object(obj2)
        obj2.set_position([0, 0, 2])

        obj3 = YCBObject('003_cracker_box')
        s.import_object(obj3)
        obj3.set_position_orientation([0, 0, 2.1], [0, 0, 0, 1])

        # Run simulation for 1000 steps
        for _ in range(1000):
            s.step()

        # Now check that the box is inside / touching the upper cabinet
        assert obj3.states[object_states.Touching].get_value(obj2)
        assert obj3.states[object_states.Inside].get_value(obj2)
        assert not obj3.states[object_states.OnTop].get_value(obj2)

        # Now check that the box is not inside / touching the upper cabinet
        assert not obj3.states[object_states.Touching].get_value(obj1)
        assert not obj3.states[object_states.Inside].get_value(obj1)
        assert not obj3.states[object_states.OnTop].get_value(obj1)
    finally:
        s.disconnect()


def test_open():
    s = Simulator(mode='headless')

    try:
        scene = EmptyScene()
        s.import_scene(scene)

        cabinet_0007 = os.path.join(
            gibson2.assets_path, 'models/cabinet2/cabinet_0007.urdf')

        obj = ArticulatedObject(filename=cabinet_0007)
        s.import_object(obj)
        obj.set_position([0, 0, 0.5])

        obj.abilities = {"openable": {}}
        prepare_object_states(obj, obj.abilities)

        # --------------------------------------------
        # PART 1: Run with joints at default position.
        # --------------------------------------------
        # Run simulation for a few steps
        for _ in range(5):
            s.step()

        # Check that the cabinet is not open.
        assert not obj.states[object_states.Open].get_value()

        # --------------------------------------------
        # PART 2: Set one joint to the max position
        # --------------------------------------------
        joint_id = 2
        max_pos = p.getJointInfo(obj.get_body_id(), joint_id)[9]
        p.resetJointState(obj.get_body_id(), joint_id, max_pos)

        # Simulate a bit more
        for _ in range(5):
            s.step()

        # Check that the cabinet is open.
        assert obj.states[object_states.Open].get_value()

        # --------------------------------------------
        # PART 3: Now try sampling a closed position.
        # --------------------------------------------
        obj.states[object_states.Open].set_value(False)

        # Simulate a bit more
        for _ in range(5):
            s.step()

        # Check that the cabinet is closed.
        assert not obj.states[object_states.Open].get_value()

        # --------------------------------------------
        # PART 4: Finally, sample an open position.
        # --------------------------------------------
        obj.states[object_states.Open].set_value(True)

        # Simulate a bit more
        for _ in range(5):
            s.step()

        # Check that the cabinet is open.
        assert obj.states[object_states.Open].get_value()
    finally:
        s.disconnect()


def test_state_graph():
    # Construct the state graph
    G = get_state_dependency_graph()
    assert nx.algorithms.is_directed_acyclic_graph(
        G), "State dependency graph needs to be a DAG."

    # Get the dependency-sorted list of states.
    ordered_states = get_states_by_dependency_order()
<<<<<<< HEAD
    assert object_states.Inside in ordered_states
    assert object_states.AABB in ordered_states
    assert ordered_states.index(object_states.AABB) < ordered_states.index(object_states.Inside), "Each state should be preceded by its deps."
=======
    assert "inside" in ordered_states
    assert "aabb" in ordered_states
    assert ordered_states.index("aabb") < ordered_states.index(
        "inside"), "Each state should be preceded by its deps."

>>>>>>> 5000d29b

def test_toggle():
    s = Simulator(mode='headless')

    try:
        scene = EmptyScene()
        s.import_scene(scene)
        model_path = os.path.join(get_ig_model_path(
            'sink', 'sink_1'), 'sink_1.urdf')

        sink = URDFObject(filename=model_path,
                          category='sink',
                          name='sink_1',
                          scale=np.array([0.8, 0.8, 0.8]),
                          abilities={'toggleable': {}}
                          )

        s.import_object(sink)
        sink.set_position([1, 1, 0.8])
        assert 'toggleable' in sink.abilities
        assert object_states.ToggledOn in sink.states

    finally:
        s.disconnect()


def test_dirty():
    s = Simulator(mode='headless')

    try:
        scene = EmptyScene()
        s.import_scene(scene)
        model_path = os.path.join(get_ig_model_path(
            'sink', 'sink_1'), 'sink_1.urdf')

        sink = URDFObject(filename=model_path,
                          category='sink',
                          name='sink_1',
                          scale=np.array([0.8, 0.8, 0.8]),
                          abilities={'dustyable': {}}
                          )

        s.import_object(sink)
        sink.set_position([1, 1, 0.8])
<<<<<<< HEAD
        assert 'dustable' in sink.abilities
        assert object_states.Dirty in sink.states
=======
        assert 'dustyable' in sink.abilities
        assert 'dirty' in sink.states
>>>>>>> 5000d29b

        for i in range(10):
            s.step()

    finally:
        s.disconnect()


def test_water_source():
    s = Simulator(mode='headless')

    try:
        scene = EmptyScene()
        s.import_scene(scene)
        model_path = os.path.join(get_ig_model_path(
            'sink', 'sink_1'), 'sink_1.urdf')

        sink = URDFObject(filename=model_path,
                          category='sink',
                          name='sink_1',
                          scale=np.array([0.8, 0.8, 0.8]),
                          abilities={'water_source': {}, 'toggleable': {}}
                          )

        sink.states['toggled_on'].set_value(True)
        s.import_object(sink)
        sink.set_position([1, 1, 0.8])
        assert 'water_source' in sink.abilities
        assert object_states.WaterSource in sink.states

        for i in range(10):
            s.step()

        # Check that we have some loaded particles here.
        assert sink.states['water_source'].water_stream.particles[0].body_id is not None
    finally:
        s.disconnect()<|MERGE_RESOLUTION|>--- conflicted
+++ resolved
@@ -3,14 +3,11 @@
 import gibson2
 import networkx as nx
 import numpy as np
-<<<<<<< HEAD
 import pybullet as p
 from gibson2 import object_states
-from gibson2.object_states.factory import get_state_dependency_graph, get_states_by_dependency_order
-=======
 from gibson2.object_states.factory import get_state_dependency_graph, get_states_by_dependency_order, \
     prepare_object_states
->>>>>>> 5000d29b
+from gibson2.object_states.factory import get_state_dependency_graph, get_states_by_dependency_order
 from gibson2.objects.articulated_object import ArticulatedObject
 from gibson2.objects.articulated_object import URDFObject
 from gibson2.objects.ycb_object import YCBObject
@@ -180,17 +177,9 @@
 
     # Get the dependency-sorted list of states.
     ordered_states = get_states_by_dependency_order()
-<<<<<<< HEAD
     assert object_states.Inside in ordered_states
     assert object_states.AABB in ordered_states
     assert ordered_states.index(object_states.AABB) < ordered_states.index(object_states.Inside), "Each state should be preceded by its deps."
-=======
-    assert "inside" in ordered_states
-    assert "aabb" in ordered_states
-    assert ordered_states.index("aabb") < ordered_states.index(
-        "inside"), "Each state should be preceded by its deps."
-
->>>>>>> 5000d29b
 
 def test_toggle():
     s = Simulator(mode='headless')
@@ -235,13 +224,8 @@
 
         s.import_object(sink)
         sink.set_position([1, 1, 0.8])
-<<<<<<< HEAD
-        assert 'dustable' in sink.abilities
+        assert 'dustyable' in sink.abilities
         assert object_states.Dirty in sink.states
-=======
-        assert 'dustyable' in sink.abilities
-        assert 'dirty' in sink.states
->>>>>>> 5000d29b
 
         for i in range(10):
             s.step()
@@ -266,7 +250,7 @@
                           abilities={'water_source': {}, 'toggleable': {}}
                           )
 
-        sink.states['toggled_on'].set_value(True)
+        sink.states[object_states.ToggledOn].set_value(True)
         s.import_object(sink)
         sink.set_position([1, 1, 0.8])
         assert 'water_source' in sink.abilities
@@ -276,6 +260,6 @@
             s.step()
 
         # Check that we have some loaded particles here.
-        assert sink.states['water_source'].water_stream.particles[0].body_id is not None
+        assert sink.states[object_states.WaterSource].water_stream.particles[0].body_id is not None
     finally:
         s.disconnect()