<<<<<<< HEAD
from gibson2.core.physics.robot_locomotors import Turtlebot, Husky, Ant, Humanoid, JR2, JR2_Kinova, Freight, Fetch, \
    Locobot
=======
from gibson2.core.physics.robot_locomotors \
    import Turtlebot, Husky, Ant, Humanoid, JR2, JR2_Kinova, Freight, Fetch, Locobot
>>>>>>> 34535315
from gibson2.core.simulator import Simulator
from gibson2.core.physics.scene import BuildingScene, StadiumScene
import gibson2
from gibson2.utils.utils import parse_config
import gym
import os


class BaseEnv(gym.Env):
    '''
    a basic environment, step, observation and reward not implemented
    '''

    def __init__(self,
                 config_file,
                 model_id=None,
                 mode='headless',
                 action_timestep=1 / 10.0,
                 physics_timestep=1 / 240.0,
                 device_idx=0):
        """
        :param config_file: config_file path
        :param model_id: override model_id in config file
        :param mode: headless or gui mode
        :param action_timestep: environment executes action per action_timestep second
        :param physics_timestep: physics timestep for pybullet
        :param device_idx: device_idx: which GPU to run the simulation and rendering on
        """
        self.config = parse_config(config_file)
        if model_id is not None:
            self.config['model_id'] = model_id

        self.mode = mode
        self.action_timestep = action_timestep
        self.physics_timestep = physics_timestep
        self.simulator = Simulator(mode=mode,
                                   timestep=physics_timestep,
                                   use_fisheye=self.config.get('fisheye', False),
                                   resolution=self.config.get('resolution', 64),
                                   fov=self.config.get('fov', 90),
                                   device_idx=device_idx)
        self.simulator_loop = int(self.action_timestep / self.simulator.timestep)
        self.load()

    def reload(self, config_file):
        """
        Reload another config file, this allows one to change the envrionment on the fly

        :param config_file: new config file path
        """
        self.config = parse_config(config_file)
        self.simulator.reload()
        self.load()

    def reload_model(self, model_id):
        """
        Reload another model, this allows one to change the envrionment on the fly
        :param model_id: new model_id
        """
        self.config['model_id'] = model_id
        self.simulator.reload()
        self.load()

    def load(self):
        """
        Load the scene and robot
        """
        if self.config['scene'] == 'stadium':
            scene = StadiumScene()
        elif self.config['scene'] == 'building':
            scene = BuildingScene(
                self.config['model_id'],
                waypoint_resolution=self.config.get('waypoint_resolution', 0.2),
                num_waypoints=self.config.get('num_waypoints', 10),
                build_graph=self.config.get('build_graph', False),
                trav_map_erosion=self.config.get('trav_map_erosion', 2),
                should_load_replaced_objects=self.config.get('should_load_replaced_objects', False)
            )

        # scene: class_id = 0
        # robot: class_id = 1
        # objects: class_id > 1
        self.simulator.import_scene(scene, load_texture=self.config.get('load_texture', True), class_id=0)
        if self.config['robot'] == 'Turtlebot':
            robot = Turtlebot(self.config)
        elif self.config['robot'] == 'Husky':
            robot = Husky(self.config)
        elif self.config['robot'] == 'Ant':
            robot = Ant(self.config)
        elif self.config['robot'] == 'Humanoid':
            robot = Humanoid(self.config)
        elif self.config['robot'] == 'JR2':
            robot = JR2(self.config)
        elif self.config['robot'] == 'JR2_Kinova':
            robot = JR2_Kinova(self.config)
        elif self.config['robot'] == 'Freight':
            robot = Freight(self.config)
        elif self.config['robot'] == 'Fetch':
            robot = Fetch(self.config)
        elif self.config['robot'] == 'Locobot':
            robot = Locobot(self.config)
        else:
            raise Exception('unknown robot type: {}'.format(self.config['robot']))

        self.scene = scene
        self.robots = [robot]
        for robot in self.robots:
            self.simulator.import_robot(robot, class_id=1)

    def clean(self):
        """
        Clean up
        """
        if self.simulator is not None:
            self.simulator.disconnect()

    def simulator_step(self):
        """
        Step the simulation, this is different from environment step where one can get observation and reward
        """
        self.simulator.step()

    def step(self, action):
        """
        Overwritten by subclasses
        """
        return NotImplementedError()

    def reset(self):
        """
        Overwritten by subclasses
        """
        return NotImplementedError()

    def set_mode(self, mode):
        self.simulator.mode = mode<|MERGE_RESOLUTION|>--- conflicted
+++ resolved
@@ -1,10 +1,5 @@
-<<<<<<< HEAD
-from gibson2.core.physics.robot_locomotors import Turtlebot, Husky, Ant, Humanoid, JR2, JR2_Kinova, Freight, Fetch, \
-    Locobot
-=======
 from gibson2.core.physics.robot_locomotors \
     import Turtlebot, Husky, Ant, Humanoid, JR2, JR2_Kinova, Freight, Fetch, Locobot
->>>>>>> 34535315
 from gibson2.core.simulator import Simulator
 from gibson2.core.physics.scene import BuildingScene, StadiumScene
 import gibson2
