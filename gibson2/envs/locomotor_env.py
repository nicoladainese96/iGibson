from gibson2.core.physics.interactive_objects import VisualObject, InteractiveObj, BoxShape
import gibson2
from gibson2.utils.utils import parse_config, rotate_vector_3d, l2_distance, quatToXYZW
from gibson2.envs.base_env import BaseEnv
from transforms3d.euler import euler2quat
from collections import OrderedDict
import argparse
from gibson2.learn.completion import CompletionNet, identity_init, Perceptual
import torch.nn as nn
import torch
from torchvision import datasets, transforms
from transforms3d.quaternions import quat2mat, qmult
import gym
import numpy as np
import os
import pybullet as p
from IPython import embed
import cv2
import time
import multiprocessing

# define navigation environments following Anderson, Peter, et al. 'On evaluation of embodied navigation agents.'
# arXiv preprint arXiv:1807.06757 (2018).
# https://arxiv.org/pdf/1807.06757.pdf


class NavigateEnv(BaseEnv):
    def __init__(
            self,
            config_file,
            mode='headless',
            action_timestep=1 / 10.0,
            physics_timestep=1 / 240.0,
            automatic_reset=False,
            device_idx=0,
    ):
        super(NavigateEnv, self).__init__(config_file=config_file, mode=mode, device_idx=device_idx)
        self.automatic_reset = automatic_reset

        # simulation
        self.mode = mode
        self.action_timestep = action_timestep
        self.physics_timestep = physics_timestep
        self.simulator.set_timestep(physics_timestep)
        self.simulator_loop = int(self.action_timestep / self.simulator.timestep)
        self.current_step = 0
        # self.reward_stats = []
        # self.state_stats = {'sensor': [], 'auxiliary_sensor': []}

    def load(self):
        super(NavigateEnv, self).load()
        self.initial_pos = np.array(self.config.get('initial_pos', [0, 0, 0]))
        self.initial_orn = np.array(self.config.get('initial_orn', [0, 0, 0]))

        self.target_pos = np.array(self.config.get('target_pos', [5, 5, 0]))
        self.target_orn = np.array(self.config.get('target_orn', [0, 0, 0]))

        self.additional_states_dim = self.config.get('additional_states_dim', 0)
        self.auxiliary_sensor_dim = self.config.get('auxiliary_sensor_dim', 0)
        self.normalize_observation = self.config.get('normalize_observation', False)
        self.observation_normalizer = self.config.get('observation_normalizer', {})
        for key in self.observation_normalizer:
            self.observation_normalizer[key] = np.array(self.observation_normalizer[key])

        # termination condition
        self.dist_tol = self.config.get('dist_tol', 0.2)
        self.max_step = self.config.get('max_step', float('inf'))

        # reward
        self.reward_type = self.config.get('reward_type', 'dense')
        assert self.reward_type in ['dense', 'sparse', 'normalized_l2', 'l2', 'stage_sparse']

        self.success_reward = self.config.get('success_reward', 10.0)
        self.slack_reward = self.config.get('slack_reward', -0.01)
        self.death_z_thresh = self.config.get('death_z_thresh', 0.1)
        # self.death_z_thresh = 0.2

        # reward weight
        self.potential_reward_weight = self.config.get('potential_reward_weight', 10.0)
        self.electricity_reward_weight = self.config.get('electricity_reward_weight', 0.0)
        self.stall_torque_reward_weight = self.config.get('stall_torque_reward_weight', 0.0)
        self.collision_reward_weight = self.config.get('collision_reward_weight', 0.0)
        self.collision_ignore_body_ids = set(self.config.get('collision_ignore_body_ids', []))

        # discount factor
        self.discount_factor = self.config.get('discount_factor', 1.0)
        self.output = self.config['output']
        self.n_rays_per_horizontal = self.config.get('n_rays_per_horizontal', 128)

        self.sensor_dim = self.additional_states_dim
        self.action_dim = self.robots[0].action_dim

        observation_space = OrderedDict()
        if 'sensor' in self.output:
            self.sensor_space = gym.spaces.Box(low=-np.inf,
                                               high=np.inf,
                                               shape=(self.sensor_dim,),
                                               dtype=np.float32)
            observation_space['sensor'] = self.sensor_space
        if 'auxiliary_sensor' in self.output:
            self.auxiliary_sensor_space = gym.spaces.Box(low=-np.inf,
                                                         high=np.inf,
                                                         shape=(self.auxiliary_sensor_dim,),
                                                         dtype=np.float32)
            observation_space['auxiliary_sensor'] = self.auxiliary_sensor_space
        if 'pointgoal' in self.output:
            self.pointgoal_space = gym.spaces.Box(low=-np.inf,
                                                  high=np.inf,
                                                  shape=(2,),
                                                  dtype=np.float32)
            observation_space['pointgoal'] = self.pointgoal_space
        if 'rgb' in self.output:
            self.rgb_space = gym.spaces.Box(low=-np.inf,
                                            high=np.inf,
                                            shape=(self.config['resolution'],
                                                   self.config['resolution'], 3),
                                            dtype=np.float32)
            observation_space['rgb'] = self.rgb_space
        if 'depth' in self.output:
            self.depth_space = gym.spaces.Box(low=-np.inf,
                                              high=np.inf,
                                              shape=(self.config['resolution'],
                                                     self.config['resolution'], 1),
                                              dtype=np.float32)
            observation_space['depth'] = self.depth_space
        if 'scan' in self.output:
            self.scan_space = gym.spaces.Box(low=-np.inf,
                                             high=np.inf,
                                             shape=(self.n_rays_per_horizontal,),
                                             dtype=np.float32)
            observation_space['scan'] = self.scan_space
            # self.scan_display = cv2.namedWindow('scan', cv2.WINDOW_NORMAL)
        if 'rgb_filled' in self.output:  # use filler
            self.comp = CompletionNet(norm=nn.BatchNorm2d, nf=64)
            self.comp = torch.nn.DataParallel(self.comp).cuda()
            self.comp.load_state_dict(
                torch.load(os.path.join(gibson2.assets_path, 'networks', 'model.pth')))
            self.comp.eval()

        self.observation_space = gym.spaces.Dict(observation_space)
        self.action_space = self.robots[0].action_space

        # variable initialization
        self.current_episode = 0

        # add visual objects
        self.visual_object_at_initial_target_pos = self.config.get(
            'visual_object_at_initial_target_pos', False)

        if self.visual_object_at_initial_target_pos:
            self.initial_pos_vis_obj = VisualObject(rgba_color=[1, 0, 0, 0.5], radius=0.2)
            self.target_pos_vis_obj = VisualObject(rgba_color=[0, 0, 1, 0.5], radius=0.2)
            self.initial_pos_vis_obj.load()
            if self.config.get('target_visual_object_visible_to_agent', False):
                self.simulator.import_object(self.target_pos_vis_obj)
            else:
                self.target_pos_vis_obj.load()



    def reload(self, config_file):
        super(NavigateEnv, self).reload(config_file)
        self.initial_pos = np.array(self.config.get('initial_pos', [0, 0, 0]))
        self.initial_orn = np.array(self.config.get('initial_orn', [0, 0, 0]))

        self.target_pos = np.array(self.config.get('target_pos', [5, 5, 0]))
        self.target_orn = np.array(self.config.get('target_orn', [0, 0, 0]))

        self.additional_states_dim = self.config.get('additional_states_dim', 0)
        self.auxiliary_sensor_dim = self.config.get('auxiliary_sensor_dim', 0)
        self.normalize_observation = self.config.get('normalize_observation', False)
        self.observation_normalizer = self.config.get('observation_normalizer', {})
        for key in self.observation_normalizer:
            self.observation_normalizer[key] = np.array(self.observation_normalizer[key])

        # termination condition
        self.dist_tol = self.config.get('dist_tol', 0.5)
        self.max_step = self.config.get('max_step', float('inf'))

        # reward
        self.electricity_cost = self.config.get('electricity_cost', 0.0)
        self.stall_torque_cost = self.config.get('stall_torque_cost', 0.0)
        self.collision_cost = self.config.get('collision_cost', 0.0)
        self.discount_factor = self.config.get('discount_factor', 1.0)
        self.output = self.config['output']

        self.sensor_dim = self.additional_states_dim
        self.action_dim = self.robots[0].action_dim

        # self.observation_space = gym.spaces.Box(low=-np.inf, high=np.inf, shape=(self.sensor_dim,), dtype=np.float64)
        observation_space = OrderedDict()
        if 'sensor' in self.output:
            self.sensor_space = gym.spaces.Box(low=-np.inf,
                                               high=np.inf,
                                               shape=(self.sensor_dim,),
                                               dtype=np.float32)
            observation_space['sensor'] = self.sensor_space
        if 'auxiliary_sensor' in self.output:
            self.auxiliary_sensor_space = gym.spaces.Box(low=-np.inf,
                                                         high=np.inf,
                                                         shape=(self.auxiliary_sensor_dim,),
                                                         dtype=np.float32)
            observation_space['auxiliary_sensor'] = self.auxiliary_sensor_space
        if 'rgb' in self.output:
            self.rgb_space = gym.spaces.Box(low=0.0,
                                            high=1.0,
                                            shape=(self.config['resolution'],
                                                   self.config['resolution'], 3),
                                            dtype=np.float32)
            observation_space['rgb'] = self.rgb_space
        if 'depth' in self.output:
            self.depth_space = gym.spaces.Box(low=0.0,
                                              high=1.0,
                                              shape=(self.config['resolution'],
                                                     self.config['resolution'], 1),
                                              dtype=np.float32)
            observation_space['depth'] = self.depth_space
        if 'rgb_filled' in self.output:  # use filler
            self.comp = CompletionNet(norm=nn.BatchNorm2d, nf=64)
            self.comp = torch.nn.DataParallel(self.comp).cuda()
            self.comp.load_state_dict(
                torch.load(os.path.join(gibson2.assets_path, 'networks', 'model.pth')))
            self.comp.eval()
        if 'pointgoal' in self.output:
            observation_space['pointgoal'] = gym.spaces.Box(low=-np.inf,
                                                            high=np.inf,
                                                            shape=(2,),
                                                            dtype=np.float32)

        self.observation_space = gym.spaces.Dict(observation_space)
        self.action_space = self.robots[0].action_space

        self.visual_object_at_initial_target_pos = self.config.get(
            'visual_object_at_initial_target_pos', False)
        if self.visual_object_at_initial_target_pos:
            self.initial_pos_vis_obj = VisualObject(rgba_color=[1, 0, 0, 0.5])
            self.target_pos_vis_obj = VisualObject(rgba_color=[0, 0, 1, 0.5])
            self.initial_pos_vis_obj.load()
            if self.config.get('target_visual_object_visible_to_agent', False):
                self.simulator.import_object(self.target_pos_vis_obj)
            else:
                self.target_pos_vis_obj.load()

    def get_additional_states(self):
        relative_position = self.target_pos - self.robots[0].get_position()
        # rotate relative position back to body point of view
        additional_states = rotate_vector_3d(relative_position, *self.robots[0].get_rpy())

        if self.config['task'] == 'reaching':
            end_effector_pos = self.robots[0].get_end_effector_position() - self.robots[0].get_position()
            end_effector_pos = rotate_vector_3d(end_effector_pos, *self.robots[0].get_rpy())
            additional_states = np.concatenate((additional_states, end_effector_pos))
        assert len(additional_states) == self.additional_states_dim, 'additional states dimension mismatch'

        return additional_states
        """
        relative_position = self.target_pos - self.robots[0].get_position()
        # rotate relative position back to body point of view
        relative_position_odom = rotate_vector_3d(relative_position, *self.robots[0].get_rpy())
        # the angle between the direction the agent is facing and the direction to the target position
        delta_yaw = np.arctan2(relative_position_odom[1], relative_position_odom[0])
        additional_states = np.concatenate((relative_position,
                                            relative_position_odom,
                                            [np.sin(delta_yaw), np.cos(delta_yaw)]))
        if self.config['task'] == 'reaching':
            # get end effector information

            end_effector_pos = self.robots[0].get_end_effector_position() - self.robots[0].get_position()
            end_effector_pos = rotate_vector_3d(end_effector_pos, *self.robots[0].get_rpy())
            additional_states = np.concatenate((additional_states, end_effector_pos))

        assert len(additional_states) == self.additional_states_dim, 'additional states dimension mismatch'
        return additional_states
        """

    def get_auxiliary_sensor(self):
        raise np.array([])

    def get_state(self, collision_links=[]):
        # calculate state
        # sensor_state = self.robots[0].calc_state()
        # sensor_state = np.concatenate((sensor_state, self.get_additional_states()))
        sensor_state = self.get_additional_states()
        auxiliary_sensor = self.get_auxiliary_sensor(collision_links)

        state = OrderedDict()
        if 'sensor' in self.output:
            state['sensor'] = sensor_state
        if 'auxiliary_sensor' in self.output:
            state['auxiliary_sensor'] = auxiliary_sensor
        if 'pointgoal' in self.output:
            state['pointgoal'] = sensor_state[:2]
        if 'rgb' in self.output:
            state['rgb'] = self.simulator.renderer.render_robot_cameras(modes=('rgb'))[0][:, :, :3]
        if 'depth' in self.output:
            depth = -self.simulator.renderer.render_robot_cameras(modes=('3d'))[0][:, :, 2:3]
            state['depth'] = depth
        if 'normal' in self.output:
            state['normal'] = self.simulator.renderer.render_robot_cameras(modes='normal')
        if 'seg' in self.output:
            state['seg'] = self.simulator.renderer.render_robot_cameras(modes='seg')
        if 'rgb_filled' in self.output:
            with torch.no_grad():
                tensor = transforms.ToTensor()((state['rgb'] * 255).astype(np.uint8)).cuda()
                rgb_filled = self.comp(tensor[None, :, :, :])[0].permute(1, 2, 0).cpu().numpy()
                state['rgb_filled'] = rgb_filled
        if 'bump' in self.output:
            state['bump'] = -1 in collision_links  # check collision for baselink, it might vary for diauxiliary_sensorsfferent robots

        if 'pointgoal' in self.output:
            state['pointgoal'] = sensor_state[:2]

        if 'scan' in self.output:
            assert 'scan_link' in self.robots[0].parts, "Requested scan but no scan_link"
            pose_camera = self.robots[0].parts['scan_link'].get_pose()

            n_vertical_beams = 1
            angle = np.arange(0, 2 * np.pi, 2 * np.pi / float(self.n_rays_per_horizontal))
            elev_bottom_angle = 0
            elev_top_angle = 0
            elev_angle = [0]
            orig_offset = np.vstack([
                np.vstack([np.cos(angle),
                           np.sin(angle),
                           np.repeat(np.tan(elev_ang), angle.shape)]).T for elev_ang in elev_angle
            ])
            transform_matrix = quat2mat(
                [pose_camera[-1], pose_camera[3], pose_camera[4], pose_camera[5]])
            offset = orig_offset.dot(np.linalg.inv(transform_matrix))
            pose_camera = pose_camera[None, :3].repeat(self.n_rays_per_horizontal * n_vertical_beams,
                                                       axis=0)

            results = p.rayTestBatch(pose_camera, pose_camera + offset * 30)
            hit = np.array([item[0] for item in results])
            dist = np.array([item[2] for item in results])
            #dist[dist >= 1 - 1e-5] = np.nan
            #dist[dist < 0.1 / 30] = np.nan
            dist *= 30
            dist[hit == self.robots[0].robot_ids[0]] = -1
            #dist[hit == -1] = np.nan

            #xyz = dist[:, np.newaxis] * orig_offset
            #xyz = xyz[np.equal(np.isnan(xyz), False)]  # Remove nans
            # print(xyz.shape)
            #xyz = xyz.reshape(xyz.shape[0] // 3, -1)
            state['scan'] = dist
            # dist = np.clip(dist, 0.0, 5.0) / 5.0
            # cv2.imshow('scan', dist)

        return state

    def run_simulation(self):
        collision_links = []
        for _ in range(self.simulator_loop):
            self.simulator_step()
            collision_links += list(p.getContactPoints(bodyA=self.robots[0].robot_ids[0]))
        return collision_links

    def get_position_of_interest(self):
        if self.config['task'] == 'pointgoal':
            return self.robots[0].get_position()
        elif self.config['task'] == 'reaching':
            return self.robots[0].get_end_effector_position()

    def get_potential(self):
        return l2_distance(self.target_pos, self.get_position_of_interest())

    def get_reward(self, collision_links=[], action=None):
        reward = self.slack_reward  # |slack_reward| = 0.01 per step

        new_normalized_potential = self.get_potential() / self.initial_potential

        potential_reward = self.normalized_potential - new_normalized_potential
        reward += potential_reward * self.potential_reward_weight  # |potential_reward| ~= 0.1 per step
        self.normalized_potential = new_normalized_potential

        # electricity_reward = np.abs(self.robots[0].joint_speeds * self.robots[0].joint_torque).mean().item()
        electricity_reward = 0.0
        reward += electricity_reward * self.electricity_reward_weight  # |electricity_reward| ~= 0.05 per step

        # stall_torque_reward = np.square(self.robots[0].joint_torque).mean()
        stall_torque_reward = 0.0
        reward += stall_torque_reward * self.stall_torque_reward_weight  # |stall_torque_reward| ~= 0.05 per step

        collision_links = [elem for elem in collision_links if elem[2] not in self.collision_ignore_body_ids]
        collision_reward = float(len(collision_links) != 0)
        reward += collision_reward * self.collision_reward_weight  # |collision_reward| ~= 1.0 per step if collision

        # goal reached
        if l2_distance(self.target_pos, self.get_position_of_interest()) < self.dist_tol:
            reward += self.success_reward  # |success_reward| = 10.0 per step

        return reward

    def get_termination(self, collision_links):
        self.current_step += 1
        done, info = False, {}
        collision_links = [elem for elem in collision_links if elem[2] not in self.collision_ignore_body_ids]
        max_force = max([elem[9] for elem in collision_links] + [0])  # normalForce

        collision_links = [elem for elem in collision_links if not (elem[2] == self.door.body_id and elem[3] in [32, 33])]  # excluding collision between hand and door
        collision_reward = float(len(collision_links) != 0)
        info['collision_reward'] = collision_reward * self.collision_reward_weight

        door_angle = p.getJointState(self.door.body_id, self.door_axis_link_id)[0]

        # for elem in collision_links:
        #     if elem[9] > 500:
        #         print("collision between " + self.id_to_name[self.robots[0].robot_ids[0]]["links"][elem[3]]
        #               + " and " + self.id_to_name[elem[2]]["links"][elem[4]])
        # door_angle = p.getJointState(self.door.body_id, self.door_axis_link_id)[0]

        # print("z", self.robots[0].get_position()[2])
        # goal reached
        string_to_print = 'Process {pid}, timestep {ts:>4}: '.format(
            pid = id(multiprocessing.current_process()) ,
            ts = self.current_step, 
            )
        if l2_distance(self.target_pos, self.get_position_of_interest()) < self.dist_tol:
            string_to_print += " GOAL"
            print(string_to_print)
            done = True
            info['success'] = True
        # robot flips over
        elif self.robots[0].get_position()[2] > self.death_z_thresh:
            string_to_print += " DEATH"
            print(string_to_print)
            done = True
            info['success'] = False
        # time out
        elif self.current_step >= self.max_step:
            # print('timeout')
            done = True
            info['success'] = False
        elif door_angle < (-10.0 / 180.0 * np.pi):
            string_to_print += " WRONG PUSH"
            print(string_to_print)
        # elif door_angle > (10.0 / 180.0 * np.pi):
        #     # # if door opens in the wrong way, reset it to neutral (closed)
        #     # p.setJointMotorControl2(bodyUniqueId=self.door.body_id,
        #     #                         jointIndex=self.door_axis_link_id,
        #     #                         controlMode=p.POSITION_CONTROL,
        #     #                         targetPosition=0.0,
        #     #                         force=500)
        #     print('WRONG PUSH')
        #     done = True
        #     info['success'] = False
        # elif max_force > 500:
        #     print("TOO MUCH FORCE")
        #     done = True
        #     info['success'] = False

        if done:
            info['episode_length'] = self.current_step
            info['collision_step'] = self.collision_step
            info['energy_cost'] = self.energy_cost
            info['stage'] = self.stage

        return done, info

    def step(self, action):
        self.robots[0].apply_action(action)
        collision_links = self.run_simulation()
        state = self.get_state(collision_links)
        reward = self.get_reward(collision_links, action)
        done, info = self.get_termination(collision_links)

        if done and self.automatic_reset:
            info['last_observation'] = state
            state = self.reset()
        return state, reward, done, info

    def reset_initial_and_target_pos(self):
        self.robots[0].set_position(pos=self.initial_pos)
        self.robots[0].set_orientation(orn=quatToXYZW(euler2quat(*self.initial_orn), 'wxyz'))

    def reset(self):
        self.robots[0].robot_specific_reset()
        self.reset_initial_and_target_pos()
        self.initial_potential = self.get_potential()
        self.normalized_potential = 1.0
        if self.reward_type == 'normalized_l2':
            self.initial_l2_potential = self.get_l2_potential()
            self.normalized_l2_potential = 1.0
        elif self.reward_type == 'l2':
            self.l2_potential = self.get_l2_potential()
        elif self.reward_type == 'dense':
            self.potential = self.get_potential()

        self.current_step = 0
        self.collision_step = 0
        self.energy_cost = 0.0

        # set position for visual objects
        if self.visual_object_at_initial_target_pos:
            self.initial_pos_vis_obj.set_position(self.initial_pos)
            self.target_pos_vis_obj.set_position(self.target_pos)

        state = self.get_state()
        return state


class NavigateRandomEnv(NavigateEnv):
    def __init__(
            self,
            config_file,
            mode='headless',
            action_timestep=1 / 10.0,
            physics_timestep=1 / 240.0,
            automatic_reset=False,
            random_height=False,
            device_idx=0,
    ):
        super(NavigateRandomEnv, self).__init__(config_file,
                                                mode=mode,
                                                action_timestep=action_timestep,
                                                physics_timestep=physics_timestep,
                                                automatic_reset=automatic_reset,
                                                device_idx=device_idx)
        self.random_height = random_height

    def reset_initial_and_target_pos(self):
        collision_links = [-1]
        while -1 in collision_links:  # if collision happens, reinitialize
            floor, pos = self.scene.get_random_point()
            self.robots[0].set_position(pos=[pos[0], pos[1], pos[2] + 0.1])
            self.robots[0].set_orientation(
                orn=quatToXYZW(euler2quat(0, 0, np.random.uniform(0, np.pi * 2)), 'wxyz'))
            collision_links = []
            for _ in range(self.simulator_loop):
                self.simulator_step()
                collision_links += [
                    item[3] for item in p.getContactPoints(bodyA=self.robots[0].robot_ids[0])
                ]
            collision_links = np.unique(collision_links)
            self.initial_pos = pos
        dist = 0.0
        while dist < 1.0:  # if initial and target positions are < 1 meter away from each other, reinitialize
            _, self.target_pos = self.scene.get_random_point_floor(floor, self.random_height)
            dist = l2_distance(self.initial_pos, self.target_pos)


# Change door position
# Change wall width
# Add two more walls
# Change agent initial pos
# Change agent initial ori
# Change target position
# Change jr_interactive_nav.yaml for wall width (1m <-> 3m)

#ARENA = "only_ll"
<<<<<<< HEAD
# ARENA = "simple_hl_ll"
=======
#ARENA = "only_ll_obstacles"
#ARENA = "simple_hl_ll"
>>>>>>> 392a4a38
ARENA = "complex_hl_ll"

class InteractiveNavigateEnv(NavigateEnv):
    def __init__(self,
                 config_file,
                 mode='headless',
                 action_timestep=1 / 10.0,
                 physics_timestep=1 / 240.0,
                 random_position=False,
                 device_idx=0,
                 automatic_reset=False):
        super(InteractiveNavigateEnv, self).__init__(config_file,
                                                     mode=mode,
                                                     action_timestep=action_timestep,
                                                     physics_timestep=physics_timestep,
                                                     automatic_reset=automatic_reset,
                                                     device_idx=device_idx)
        self.door = InteractiveObj(os.path.join(gibson2.assets_path, 'models', 'scene_components', 'realdoor.urdf'),
                                   scale=1.35)
        self.simulator.import_interactive_object(self.door)
        # TODO: door pos
        if ARENA == "only_ll" or ARENA == "only_ll_obstacles":
            self.door.set_position_rotation([100.0, 100.0, -0.02], quatToXYZW(euler2quat(0, 0, np.pi / 2.0), 'wxyz'))
        else:
            self.door.set_position_rotation([0.0, 0.0, -0.02], quatToXYZW(euler2quat(0, 0, -np.pi / 2.0), 'wxyz'))
        self.door_angle = self.config.get('door_angle', 90)
        self.door_angle = (self.door_angle / 180.0) * np.pi
        self.door_handle_link_id = 2
        self.door_axis_link_id = 1
        self.jr_end_effector_link_id = 33  # 'm1n6s200_end_effector'
        self.random_position = random_position

        if ARENA == "only_ll_obstacles":
            self.box_poses = [
                [[np.random.uniform(-4, 4), np.random.uniform(-4, -1), 1], [0, 0, 0, 1]],
                [[np.random.uniform(-4, 4), np.random.uniform(-4, -1), 1], [0, 0, 0, 1]],
                [[np.random.uniform(-4, 4), np.random.uniform(-4, -1), 1], [0, 0, 0, 1]],

                [[np.random.uniform(-4, 4), np.random.uniform(1, 4), 1], [0, 0, 0, 1]],
                [[np.random.uniform(-4, 4), np.random.uniform(1, 4), 1], [0, 0, 0, 1]],
                [[np.random.uniform(-4, 4), np.random.uniform(1, 4), 1], [0, 0, 0, 1]],

                [[np.random.uniform(-4, -1), np.random.uniform(-4, 4), 1], [0, 0, 0, 1]],
                [[np.random.uniform(-4, -1), np.random.uniform(-4, 4), 1], [0, 0, 0, 1]],
                [[np.random.uniform(-4, -1), np.random.uniform(-4, 4), 1], [0, 0, 0, 1]],

                [[np.random.uniform(1, 4), np.random.uniform(-4, 4), 1], [0, 0, 0, 1]],
                [[np.random.uniform(1, 4), np.random.uniform(-4, 4), 1], [0, 0, 0, 1]],
                [[np.random.uniform(1, 4), np.random.uniform(-4, 4), 1], [0, 0, 0, 1]],
            ]

            self.walls = []
            for box_pose in self.box_poses:
                box = BoxShape(pos=box_pose[0], dim=[0.5,0.5,1])
                self.simulator.import_interactive_object(box)
                self.walls += [box]

        elif ARENA == "only_ll":
            self.wall_poses = [
                [[0, -3, 1], [0, 0, 0, 1]],
                [[0, 3, 1], [0, 0, 0, 1]],
                [[-3, 0, 1], [0, 0, np.sqrt(0.5), np.sqrt(0.5)]],
                [[3, 0, 1], [0, 0, np.sqrt(0.5), np.sqrt(0.5)]],
            ]

            self.walls = []
            for wall_pose in self.wall_poses:
                wall = InteractiveObj(os.path.join(gibson2.assets_path, 'models', 'scene_components', 'walls.urdf'),
                                      scale=1)
                self.simulator.import_interactive_object(wall)
                wall.set_position_rotation(wall_pose[0], wall_pose[1])
                self.walls += [wall]

        elif ARENA == "simple_hl_ll":
            self.wall_poses = [
                [[0, -3, 1], [0, 0, 0, 1]],
                [[0, 3, 1], [0, 0, 0, 1]],
                [[-3, 0, 1], [0, 0, np.sqrt(0.5), np.sqrt(0.5)]],
                [[3, 0, 1], [0, 0, np.sqrt(0.5), np.sqrt(0.5)]],
                [[0, -7.8, 1], [0, 0, np.sqrt(0.5), np.sqrt(0.5)]],
                [[0, 7.8, 1], [0, 0, np.sqrt(0.5), np.sqrt(0.5)]],
            ]

            self.walls = []
            for wall_pose in self.wall_poses:
                wall = InteractiveObj(os.path.join(gibson2.assets_path, 'models', 'scene_components', 'walls.urdf'),
                                      scale=1)
                self.simulator.import_interactive_object(wall)
                wall.set_position_rotation(wall_pose[0], wall_pose[1])
                self.walls += [wall]
        elif ARENA == "complex_hl_ll":
            self.wall_poses = [
                [[0, -3, 1], [0, 0, 0, 1]],
                [[0, 6, 1], [0, 0, 0, 1]],
                [[-3, 0, 1], [0, 0, np.sqrt(0.5), np.sqrt(0.5)]],
                [[3, 0, 1], [0, 0, np.sqrt(0.5), np.sqrt(0.5)]]
            ]

            self.half_wall_poses = [
                [[1.3, 3, 1], [0, 0, 0, 1]],
            ]

            self.quarter_wall_poses = [
                [[0, 7.68, 1], [0, 0, np.sqrt(0.5), np.sqrt(0.5)]],
                [[0, 2.45, 1], [0, 0, np.sqrt(0.5), np.sqrt(0.5)]],
            ]

            self.walls = []
            for wall_pose in self.wall_poses:
                wall = InteractiveObj(os.path.join(gibson2.assets_path, 'models', 'scene_components', 'walls.urdf'),
                                      scale=1)
                self.simulator.import_interactive_object(wall)
                wall.set_position_rotation(wall_pose[0], wall_pose[1])
                self.walls += [wall]

            for wall_pose in self.half_wall_poses:
                wall = InteractiveObj(
                    os.path.join(gibson2.assets_path, 'models', 'scene_components', 'walls_half.urdf'),
                    scale=1)
                self.simulator.import_interactive_object(wall)
                wall.set_position_rotation(wall_pose[0], wall_pose[1])
                self.walls += [wall]

            for wall_pose in self.quarter_wall_poses:
                wall = InteractiveObj(
                    os.path.join(gibson2.assets_path, 'models', 'scene_components', 'walls_quarter.urdf'),
                    scale=1)
                self.simulator.import_interactive_object(wall)
                wall.set_position_rotation(wall_pose[0], wall_pose[1])
                self.walls += [wall]
        else:
            print("Wrong arena!")
            exit(-1)

        # dense reward
        self.stage = 0
        self.prev_stage = self.stage
        self.stage_get_to_door_handle = 0
        self.stage_open_door = 1
        self.stage_get_to_target_pos = 2

        # attaching JR's arm to the door handle
        self.door_handle_dist_thresh = 0.2
        self.cid = None

        # visualize subgoal
        self.subgoal_base = VisualObject(visual_shape=p.GEOM_BOX, rgba_color=[0, 1, 0, 0.5], half_extents=[0.4] * 3)
        self.subgoal_base.load()
        self.subgoal_end_effector = VisualObject(rgba_color=[1, 0, 0, 0.5], radius=0.2)
        self.subgoal_end_effector.load()

        self.door_handle_vis = VisualObject(rgba_color=[1, 0, 0, 0.5], radius=self.door_handle_dist_thresh)
        self.door_handle_vis.load()
        # self.door_vis = VisualObject(visual_shape=p.GEOM_BOX, rgba_color=[0, 1, 1, 0.5], half_extents=[0.05, 0.5, 2.7])
        # self.door_vis.load()

        self.id_to_name = {
            0: {"name": "ground", "links": {-1: "base", 0: "ground"}},
            1: {"name": "ground", "links": {-1: "base", 0: "ground"}},
            2: {"name": "ground", "links": {-1: "base", 0: "ground"}},
            3: {"name": "ground", "links": {-1: "base", 0: "ground"}},
        }
        self.id_to_name[self.door.body_id] = {"name": "door", "links": {-1: "world", 0: "base", 1: "door_leaf", 2: "door_knob"}}
        for i, wall in enumerate(self.walls):
            self.id_to_name[wall.body_id] = {"name": "wall%d" % (i+1), "links": {-1: "world", 0: "wall"}}
        self.id_to_name[self.robots[0].robot_ids[0]] = {"name": "robot", "links": {
            -1: "base",
            0: "base_chassis",
            1: "jr2_fixed_body (wrapper)",
            2: "left wheel",
            3: "right wheel",
            4: "front_caster_pivot",
            5: "front_caster_wheel",
            6: "rear_caster_pivot",
            7: "rear_caster_wheel",
            8: "ext_imu_frame",
            9: "rear_laser",
            10: "front_laser",
            11: "lower_velodyne_frame",
            12: "occam",
            13: "occam_omni_optical",
            14: "upper_velodyne_frame",
            15: "scan",
            16: "gps_frame",
            17: "pan",
            18: "tilt",
            19: "camera",
            20: "camera_rgb_frame",
            21: "camera_rgb_optical_frame",
            22: "camera_depth_frame",
            23: "camera_depth_optical_frame",
            24: "eyes",
            25: "right_arm_attach",
            26: "m1n6s200_link_base",
            27: "m1n6s200_link_1 (shoulder)",
            28: "m1n6s200_link_2 (arm)",
            29: "m1n6s200_link_3 (elbow)",
            30: "m1n6s200_link_4 (forearm)",
            31: "m1n6s200_link_5 (wrist)",
            32: "m1n6s200_link_6 (hand)",
            33: "end_effector",
        }}

    def set_subgoal(self, ideal_next_state):
        obs_avg = (self.observation_normalizer['sensor'][1] + self.observation_normalizer['sensor'][0]) / 2.0
        obs_mag = (self.observation_normalizer['sensor'][1] - self.observation_normalizer['sensor'][0]) / 2.0
        ideal_next_state = (ideal_next_state * obs_mag) + obs_avg
        # ideal_next_state = self.wrap_to_pi(ideal_next_state, np.array([5, 6]))
        #
        # base_pos = np.zeros(3)
        # z = self.robots[0].get_position()[2]
        # base_pos[:2] = ideal_next_state[:2]
        # base_pos[2] = z
        #
        # yaw = ideal_next_state[5]
        # new_orn = quatToXYZW(euler2quat(0, 0, yaw), 'wxyz')
        #
        # end_effector_pos = ideal_next_state[2:5]
        # roll, pitch, _ = self.robots[0].get_rpy()
        # end_effector_pos = rotate_vector_3d(end_effector_pos, -roll, -pitch, -yaw)
        # # end_effector_pos = rotate_vector_3d(end_effector_pos, 0, 0, -yaw)
        # # print("end effector pos", end_effector_pos)
        #
        # self.subgoal_base.set_position(np.array([base_pos[0], base_pos[1], base_pos[2] + 0.4]), new_orn=new_orn)
        # self.subgoal_end_effector.set_position(base_pos + end_effector_pos)
        #
        # door_angle = ideal_next_state[6]
        # door_width = 0.5
        # door_x = -np.sin(door_angle) * door_width
        # door_y = (np.cos(door_angle) - 1) * door_width
        # door_orn = quatToXYZW(euler2quat(0, 0, door_angle), 'wxyz')
        # self.door_vis.set_position(np.array([door_x, door_y, 0.0]), new_orn=door_orn)
        self.subgoal_end_effector.set_position(ideal_next_state)

    def set_subgoal_color(self, rgba_color=[1, 0, 0, 0.5]):
        self.subgoal_end_effector.set_color(rgba_color)

    def reset_interactive_objects(self):
        # p.resetJointState(self.door.body_id, self.door_axis_link_id, targetValue=(100.0 / 180.0 * np.pi), targetVelocity=0.0)
        p.resetJointState(self.door.body_id, self.door_axis_link_id, targetValue=0.0, targetVelocity=0.0)
        if self.cid is not None:
            p.removeConstraint(self.cid)
            self.cid = None

    def reset_initial_and_target_pos(self):
        collision_links = [-1]
        while -1 in collision_links:  # if collision happens restart
            # pos = [np.random.uniform(1, 2), np.random.uniform(-0.5, 0.5), 0]
            if ARENA == "only_ll" or ARENA == "only_ll_obstacles":
                # pos = [0.0, 0.0, 0.0]
                pos = [np.random.uniform(-0.1, 0.1), np.random.uniform(-0.1, 0.1), 0]
            elif ARENA == "simple_hl_ll":
                if self.random_position:
                    pos = [np.random.uniform(1, 2), np.random.uniform(-2, 2), 0]
                    # pos = [np.random.uniform(0.5, 1.5), np.random.uniform(1.5, 2.0), 0]
                else:
                    pos = [1.0, 0.0, 0.0]
                    # pos = [1.0, 2.0, 0.0]
            elif ARENA == "complex_hl_ll":
                if self.random_position:
                    pos = [np.random.uniform(-2, -1.7), np.random.uniform(4.5, 5), 0]                    
                else:
                    pos = [-2, 4, 0.0]
                # pos = [np.random.uniform(11, 13), np.random.uniform(-2, 2), 0]
            else:
                print("Wrong ARENA name")
                exit(-1)

            # pos = [0.0, 0.0, 0.0]
            # self.robots[0].set_position(pos=[pos[0], pos[1], pos[2] + 0.1])
            self.robots[0].set_position(pos=[pos[0], pos[1], pos[2]])

            if ARENA == "only_ll" or ARENA == "only_ll_obstacles":
                self.robots[0].set_orientation(orn=quatToXYZW(euler2quat(0, 0, np.random.uniform(0, np.pi * 2)), 'wxyz'))
<<<<<<< HEAD
            elif ARENA == "simple_hl_ll":
=======
            elif ARENA == "simple_hl_ll" or ARENA == "complex_hl_ll":
>>>>>>> 392a4a38
                if self.random_position:
                    self.robots[0].set_orientation(orn=quatToXYZW(euler2quat(0, 0, np.random.uniform(0, np.pi * 2)), 'wxyz'))
                else:
                    self.robots[0].set_orientation(orn=quatToXYZW(euler2quat(0, 0, np.pi), 'wxyz'))
<<<<<<< HEAD
                    # self.robots[0].set_orientation(orn=quatToXYZW(euler2quat(0, 0, -np.pi / 2), 'wxyz'))
            elif ARENA == "complex_hl_ll":
                self.robots[0].set_orientation(orn=quatToXYZW(euler2quat(0, 0, np.random.uniform(0, np.pi * 2)), 'wxyz'))
                # if self.random_position:
                #     self.robots[0].set_orientation(orn=quatToXYZW(euler2quat(0, 0, np.random.uniform(0, np.pi * 2)), 'wxyz'))
                # else:
                #     self.robots[0].set_orientation(orn=quatToXYZW(euler2quat(0, 0, 0), 'wxyz'))
=======
            else:
                print("Wrong ARENA name")
                exit(-1)
>>>>>>> 392a4a38

            collision_links = []
            for _ in range(self.simulator_loop):
                self.simulator_step()
                collision_links += [
                    item[3] for item in p.getContactPoints(bodyA=self.robots[0].robot_ids[0])
                ]
            collision_links = np.unique(collision_links)
            self.initial_pos = pos

        # # wait for the base to fall down to the ground and for the arm to move to its initial position
        # for _ in range(int(0.5 / self.physics_timestep)):
        #     self.simulator_step()

        # self.target_pos = [np.random.uniform(-2, -1), np.random.uniform(-0.5, 0.5), 0]
        # TODO: target pos
        if ARENA == "only_ll" or ARENA == "only_ll_obstacles":
            # self.target_pos = [-100, -100, 0]
            self.target_pos = [np.random.uniform(-200, -199), np.random.uniform(-2, 2), 0.0]
        elif ARENA == "simple_hl_ll" or ARENA == "complex_hl_ll":
            if self.random_position:
                self.target_pos = [np.random.uniform(-2, -1), np.random.uniform(-2, 2), 0.0]
            else:
                self.target_pos = np.array([-1.5, 0.0, 0.0])
            # self.target_pos = [np.random.uniform(-13, -11), np.random.uniform(-2, 2), 0.0]
        else:
                print("Wrong ARENA name")
                exit(-1)

        self.door_handle_vis.set_position(pos=np.array(p.getLinkState(self.door.body_id, self.door_handle_link_id)[0]))

    def reset(self):
        string_to_print = 'RESET Process {pid}, timestep {ts:>4}: '.format(
            pid = id(multiprocessing.current_process()) ,
            ts = self.current_step, 
            )
        print(string_to_print)
        self.reset_interactive_objects()
        self.stage = 0
        # self.stage = self.stage_get_to_target_pos
        self.prev_stage = self.stage
        return super(InteractiveNavigateEnv, self).reset()

    def wrap_to_pi(self, states, indices):
        states[indices] = states[indices] - np.pi * 2 * np.floor((states[indices] + np.pi) / (np.pi * 2))
        return states

    def get_state(self, collision_links=[]):
        state = super(InteractiveNavigateEnv, self).get_state(collision_links)
        # self.state_stats['sensor'].append(state['sensor'])
        # self.state_stats['auxiliary_sensor'].append(state['auxiliary_sensor'])
        if self.normalize_observation:
            for key in state:
                obs_min = self.observation_normalizer[key][0]
                obs_max = self.observation_normalizer[key][1]
                obs_avg = (self.observation_normalizer[key][1] + self.observation_normalizer[key][0]) / 2.0
                obs_mag = (self.observation_normalizer[key][1] - self.observation_normalizer[key][0]) / 2.0
                # clipped = np.clip(state[key], obs_min, obs_max)
                # if np.sum(state[key] == clipped) / float(state[key].shape[0]) < 0.8:
                #     print("WARNING: more than 20% of the observations are clipped for key: {}".format(key))
                state[key] = (np.clip(state[key], obs_min, obs_max) - obs_avg) / obs_mag  # normalize to [-1, 1]
        # self.state_stats['rgb'].append(state['rgb'])
        # self.state_stats['depth'].append(state['depth'])
        return state

    def get_additional_states(self):
        # robot_position = self.robots[0].get_position()[:2]  # z is not controllable by the agent
        # end_effector_pos = self.robots[0].get_end_effector_position() - self.robots[0].get_position()
        # end_effector_pos = rotate_vector_3d(end_effector_pos, *self.robots[0].get_rpy())
        # # print("end_effector_pos", end_effector_pos)
        # # print("joint", p.getJointState(self.robots[0].robot_ids[0], 27)[0])
        # _, _, yaw = self.robots[0].get_rpy()
        # door_angle = p.getJointState(self.door.body_id, self.door_axis_link_id)[0]
        # additional_states = np.concatenate([robot_position, end_effector_pos, [yaw, door_angle]])
        # additional_states = self.wrap_to_pi(additional_states, np.array([5, 6]))
        # assert len(additional_states) == self.additional_states_dim, 'additional states dimension mismatch'
        # return additional_states

        additional_states = self.robots[0].get_end_effector_position()
        assert len(additional_states) == self.additional_states_dim, 'additional states dimension mismatch'
        return additional_states

    def get_auxiliary_sensor(self, collision_links=[]):
        auxiliary_sensor = np.zeros(self.auxiliary_sensor_dim)
        robot_state = self.robots[0].calc_state()
        # assert self.auxiliary_sensor_dim == 44
        # assert self.auxiliary_sensor_dim == 58
        assert self.auxiliary_sensor_dim == 66
        assert robot_state.shape[0] == 31

        robot_state = self.wrap_to_pi(robot_state, np.arange(7, 28, 3))  # wrap wheel and arm joint pos to [-pi, pi]

        # auxiliary_sensor[:6] = robot_state[:6]                   # z, vx, vy, vz, roll, pitch
        # auxiliary_sensor[6:41:5] = robot_state[7:28:3]           # pos for wheel 1, 2, arm joint 1, 2, 3, 4, 5
        # auxiliary_sensor[7:42:5] = robot_state[8:29:3]           # vel for wheel 1, 2, arm joint 1, 2, 3, 4, 5
        # auxiliary_sensor[8:43:5] = robot_state[9:30:3]           # trq for wheel 1, 2, arm joint 1, 2, 3, 4, 5
        # auxiliary_sensor[9:44:5] = np.cos(robot_state[7:28:3])   # cos(pos) for wheel 1, 2, arm joint 1, 2, 3, 4, 5
        # auxiliary_sensor[10:45:5] = np.sin(robot_state[7:28:3])  # sin(pos) for wheel 1, 2, arm joint 1, 2, 3, 4, 5
        # auxiliary_sensor[41:44] = robot_state[37:40]             # v_roll, v_pitch, v_yaw

        # auxiliary_sensor[:6] = robot_state[:6]        # z, vx, vy, vz, roll, pitch
        # auxiliary_sensor[6:27] = robot_state[7:28]    # wheel 1, 2, arm joint 1, 2, 3, 4, 5
        # auxiliary_sensor[27:30] = robot_state[37:40]  # v_roll, v_pitch, v_yaw

        # roll, pitch, yaw = self.robots[0].get_rpy()
        # cos_yaw, sin_yaw = np.cos(yaw), np.sin(yaw)
        # door_angle = p.getJointState(self.door.body_id, self.door_axis_link_id)[0]
        # cos_door_angle, sin_door_angle = np.cos(door_angle), np.sin(door_angle)
        # has_door_handle_in_hand = 1.0 if self.stage == self.stage_open_door else -1.0
        # door_pos = np.array([0, 0, -0.02])
        # target_pos = self.target_pos
        # robot_pos = self.robots[0].get_position()
        # door_pos_local = rotate_vector_3d(door_pos - robot_pos, roll, pitch, yaw)
        # target_pos_local = rotate_vector_3d(target_pos - robot_pos, roll, pitch, yaw)

        # auxiliary_sensor[30:32] = np.array([cos_yaw, sin_yaw])
        # auxiliary_sensor[32:35] = np.array([cos_door_angle, sin_door_angle, has_door_handle_in_hand])
        # auxiliary_sensor[35:38] = target_pos
        # auxiliary_sensor[38:41] = door_pos_local
        # auxiliary_sensor[41:44] = target_pos_local

        # auxiliary_sensor[44:46] = np.array([cos_yaw, sin_yaw])
        # auxiliary_sensor[46:49] = np.array([cos_door_angle, sin_door_angle, has_door_handle_in_hand])
        # auxiliary_sensor[49:52] = target_pos
        # auxiliary_sensor[52:55] = door_pos_local
        # auxiliary_sensor[55:58] = target_pos_local

        end_effector_pos = self.robots[0].get_end_effector_position() - self.robots[0].get_position()
        end_effector_pos = rotate_vector_3d(end_effector_pos, *self.robots[0].get_rpy())
        auxiliary_sensor[:3] = self.robots[0].get_position()     # x, y, z
        auxiliary_sensor[3:6] = end_effector_pos                 # arm_x, arm_y_ arm_z (local)
        auxiliary_sensor[6:11] = robot_state[1:6]                # vx, vy, vz, roll, pitch
        auxiliary_sensor[11:46:5] = robot_state[7:28:3]          # pos for wheel 1, 2, arm joint 1, 2, 3, 4, 5
        auxiliary_sensor[12:47:5] = robot_state[8:29:3]          # vel for wheel 1, 2, arm joint 1, 2, 3, 4, 5
        auxiliary_sensor[13:48:5] = robot_state[9:30:3]          # trq for wheel 1, 2, arm joint 1, 2, 3, 4, 5
        auxiliary_sensor[14:49:5] = np.cos(robot_state[7:28:3])  # cos(pos) for wheel 1, 2, arm joint 1, 2, 3, 4, 5
        auxiliary_sensor[15:50:5] = np.sin(robot_state[7:28:3])  # sin(pos) for wheel 1, 2, arm joint 1, 2, 3, 4, 5
        auxiliary_sensor[46:49] = robot_state[28:31]             # v_roll, v_pitch, v_yaw

        roll, pitch, yaw = self.robots[0].get_rpy()
        cos_yaw, sin_yaw = np.cos(yaw), np.sin(yaw)
        door_angle = p.getJointState(self.door.body_id, self.door_axis_link_id)[0]
        cos_door_angle, sin_door_angle = np.cos(door_angle), np.sin(door_angle)
        has_door_handle_in_hand = 1.0 if self.stage == self.stage_open_door else -1.0
        door_pos = np.array([0, 0, -0.02])
        target_pos = self.target_pos
        robot_pos = self.robots[0].get_position()
        door_pos_local = rotate_vector_3d(door_pos - robot_pos, roll, pitch, yaw)
        target_pos_local = rotate_vector_3d(target_pos - robot_pos, roll, pitch, yaw)
        collision_links = [elem for elem in collision_links if elem[2] not in self.collision_ignore_body_ids]
        has_collision = 1.0 if len(collision_links) != 0 else -1.0

        auxiliary_sensor[49:52] = np.array([yaw, cos_yaw, sin_yaw])
        auxiliary_sensor[52:56] = np.array([door_angle, cos_door_angle, sin_door_angle, has_door_handle_in_hand])
        auxiliary_sensor[56:59] = target_pos
        auxiliary_sensor[59:62] = door_pos_local
        auxiliary_sensor[62:65] = target_pos_local
        auxiliary_sensor[65] = has_collision

        return auxiliary_sensor

    def step(self, action):
        dist = np.linalg.norm(
            np.array(p.getLinkState(self.door.body_id, self.door_handle_link_id)[0]) -
            np.array(p.getLinkState(self.robots[0].robot_ids[0], self.jr_end_effector_link_id)[0])
        )
        # print('dist', dist)

        string_to_print = 'Process {pid}, timestep {ts:>4}: '.format(
            pid = id(multiprocessing.current_process()) ,
            ts = self.current_step, 
            )

        self.prev_stage = self.stage
        if self.stage == self.stage_get_to_door_handle and dist < self.door_handle_dist_thresh:
            assert self.cid is None
            self.cid = p.createConstraint(self.robots[0].robot_ids[0], self.jr_end_effector_link_id,
                                          self.door.body_id, self.door_handle_link_id,
                                          p.JOINT_POINT2POINT, [0, 0, 0],
                                          [0, 0.0, 0], [0, 0, 0])
            p.changeConstraint(self.cid, maxForce=500)
            self.stage = self.stage_open_door
            print("stage open_door " + string_to_print)

        if self.stage == self.stage_open_door and p.getJointState(self.door.body_id, 1)[0] > self.door_angle:  # door open > 45/60/90 degree
            assert self.cid is not None
            p.removeConstraint(self.cid)
            self.cid = None
            self.stage = self.stage_get_to_target_pos
            print("stage get to target pos " + string_to_print)

        door_angle = p.getJointState(self.door.body_id, self.door_axis_link_id)[0]

        if door_angle < -0.01:
            max_force = 10000
            p.setJointMotorControl2(bodyUniqueId=self.door.body_id,
                                    jointIndex=self.door_axis_link_id,
                                    controlMode=p.POSITION_CONTROL,
                                    targetPosition=0.0,
                                    positionGain=1,
                                    force=max_force)
        else:
            if self.stage != self.stage_get_to_target_pos:
                max_force = 0
                p.setJointMotorControl2(bodyUniqueId=self.door.body_id,
                                        jointIndex=self.door_axis_link_id,
                                        controlMode=p.POSITION_CONTROL,
                                        targetPosition=door_angle,
                                        positionGain=0,
                                        velocityGain=0,
                                        force=max_force)
            else:
                max_force = 100
                p.setJointMotorControl2(bodyUniqueId=self.door.body_id,
                                        jointIndex=self.door_axis_link_id,
                                        controlMode=p.POSITION_CONTROL,
                                        targetPosition=door_angle,
                                        targetVelocity=0.0,
                                        positionGain=0,
                                        velocityGain=1,
                                        force=max_force)

        # print("door info", p.getJointInfo(self.door.body_id, 1))
        # print("door angle", p.getJointState(self.door.body_id, 1)[0])
        return super(InteractiveNavigateEnv, self).step(action)

    def get_potential(self):
        door_angle = p.getJointState(self.door.body_id, self.door_axis_link_id)[0]
        door_handle_pos = p.getLinkState(self.door.body_id, self.door_handle_link_id)[0]
        if self.stage == self.stage_get_to_door_handle:
            potential = l2_distance(door_handle_pos, self.robots[0].get_end_effector_position())
        elif self.stage == self.stage_open_door:
            potential = -door_angle*10

        elif self.stage == self.stage_get_to_target_pos:
            potential = l2_distance(self.target_pos, self.get_position_of_interest())
            # print("current_distance", potential)
        # print("get_potential (stage %d): %f" % (self.stage, potential))
        return potential

    def get_l2_potential(self):
        return l2_distance(self.target_pos, self.get_position_of_interest())

    def get_reward(self, collision_links=[], action=None):
        reward = 0.0

        if self.reward_type == 'dense':
            if self.stage != self.prev_stage:
                # advance to the next stage
                # self.initial_potential = self.get_potential()
                # self.normalized_potential = 1.0
                self.potential = self.get_potential()
                reward += self.success_reward / 2.0
            else:
                # new_normalized_potential = self.get_potential() / self.initial_potential
                # potential_reward = self.normalized_potential - new_normalized_potential
                # reward += potential_reward * self.potential_reward_weight  # |potential_reward| ~= 0.1 per step
                # # self.reward_stats.append(np.abs(potential_reward * self.potential_reward_weight))
                # self.normalized_potential = new_normalized_potential
                new_potential = self.get_potential()
                
                potential_reward = self.potential - new_potential
                # print("potential reward", potential_reward)
                reward += potential_reward * self.potential_reward_weight  # |potential_reward| ~= 0.1 per step
                self.potential = new_potential
        elif self.reward_type == 'normalized_l2':
            new_normalized_l2_potential = self.get_l2_potential() / self.initial_l2_potential
            potential_reward = self.normalized_l2_potential - new_normalized_l2_potential
            reward += potential_reward * self.potential_reward_weight
            self.normalized_l2_potential = new_normalized_l2_potential
        elif self.reward_type == "l2":
            new_l2_potential = self.get_l2_potential()
            potential_reward = self.l2_potential - new_l2_potential
            reward += potential_reward * self.potential_reward_weight
            self.l2_potential = new_l2_potential
        elif self.reward_type == 'stage_sparse':
            if self.stage != self.prev_stage:
                reward += self.success_reward / 2.0

        base_moving = np.any(np.abs(action[:2]) >= 0.01)
        arm_moving = np.any(np.abs(action[2:]) >= 0.01)
        electricity_reward = float(base_moving) + float(arm_moving)
        self.energy_cost += electricity_reward
        reward += electricity_reward * self.electricity_reward_weight

        # electricity_reward = np.abs(self.robots[0].joint_speeds * self.robots[0].joint_torque).mean().item()
        # # electricity_reward = 0.0
        # reward += np.clip(electricity_reward * self.electricity_reward_weight, -0.005, 0)  # |electricity_reward| ~= 0.005 per step
        # # self.reward_stats.append(np.abs(electricity_reward * self.electricity_reward_weight))
        #
        # stall_torque_reward = np.square(self.robots[0].joint_torque).mean()
        # # stall_torque_reward = 0.0
        # reward += np.clip(stall_torque_reward * self.stall_torque_reward_weight, -0.005, 0)  # |stall_torque_reward| ~= 0.005 per step

        collision_links = [elem for elem in collision_links if (elem[2] not in self.collision_ignore_body_ids) and
                           (not (elem[2] == self.door.body_id and elem[3] in [32, 33]))]  # excluding collision between hand and door
        # collisions = [[elem[3], elem[2], elem[4]] for elem in collision_links
        #               if elem[3] in self.collision_links and not (elem[2] == self.door.body_id and elem[4] == self.door_handle_link_id)]
        # print('-' * 30)
        # for col in collisions:
        #     print('link a', self.id_to_name[self.robots[0].robot_ids[0]]["links"][col[0]],
        #           'body b', self.id_to_name[col[1]]["name"],
        #           'link b', self.id_to_name[col[1]]["links"][col[2]])

        collision_reward = float(len(collision_links) != 0)
        # print('collision_reward', collision_reward)
        self.collision_step += int(collision_reward)
        reward += collision_reward * self.collision_reward_weight  # |collision_reward| ~= 1.0 per step if collision
        # self.reward_stats.append(np.abs(collision_reward * self.collision_reward_weight))

        # goal reached
        if l2_distance(self.target_pos, self.get_position_of_interest()) < self.dist_tol:
            reward += self.success_reward  # |success_reward| = 10.0

        # death penalty
        if self.robots[0].get_position()[2] > self.death_z_thresh:
            reward -= self.success_reward * 0.25

        # push door the wrong way
        # door_angle = p.getJointState(self.door.body_id, self.door_axis_link_id)[0]
        # if door_angle > (10.0 / 180.0 * np.pi):
        #     reward -= self.success_reward * 1.0

        # print("get_reward (stage %d): %f" % (self.stage, reward))
        return reward


if __name__ == '__main__':
    parser = argparse.ArgumentParser()
    parser.add_argument('--robot',
                        '-r',
                        choices=['turtlebot', 'jr'],
                        required=True,
                        help='which robot [turtlebot|jr]')
    parser.add_argument(
        '--config',
        '-c',
        help='which config file to use [default: use yaml files in examples/configs]')
    parser.add_argument('--mode',
                        '-m',
                        choices=['headless', 'gui'],
                        default='headless',
                        help='which mode for simulation (default: headless)')
    parser.add_argument('--env_type',
                        choices=['deterministic', 'random', 'interactive'],
                        default='deterministic',
                        help='which environment type (deterministic | random | interactive')
    args = parser.parse_args()

    if args.robot == 'turtlebot':
        config_filename = os.path.join(os.path.dirname(gibson2.__file__),
                                       '../examples/configs/turtlebot_p2p_nav_discrete.yaml') \
            if args.config is None else args.config
    elif args.robot == 'jr':
        config_filename = os.path.join(os.path.dirname(gibson2.__file__),
                                       '../examples/configs/jr2_reaching.yaml') \
            if args.config is None else args.config
    if args.env_type == 'deterministic':
        nav_env = NavigateEnv(config_file=config_filename,
                              mode=args.mode,
                              action_timestep=1.0 / 10.0,
                              physics_timestep=1 / 40.0)
    elif args.env_type == 'random':
        nav_env = NavigateRandomEnv(config_file=config_filename,
                                    mode=args.mode,
                                    action_timestep=1.0 / 10.0,
                                    physics_timestep=1 / 40.0)
    else:
        nav_env = InteractiveNavigateEnv(config_file=config_filename,
                                         mode=args.mode,
                                         action_timestep=1.0 / 10.0,
                                         random_position=False,
                                         physics_timestep=1 / 40.0)

    # debug_params = [
    #     p.addUserDebugParameter('link1', -1.0, 1.0, -0.5),
    #     p.addUserDebugParameter('link2', -1.0, 1.0, 0.5),
    #     p.addUserDebugParameter('link3', -1.0, 1.0, 0.5),
    #     p.addUserDebugParameter('link4', -1.0, 1.0, 0.5),
    #     p.addUserDebugParameter('link5', -1.0, 1.0, 0.0),
    # ]
    # nav_env.reset()
    # for i in range(1000000):  # 500 steps, 50s world time
    #     debug_param_values = [p.readUserDebugParameter(debug_param) for debug_param in debug_params]
    #     action = np.zeros(nav_env.action_space.shape)
    #     action[2:] = np.array(debug_param_values)
    #     print(action)
    #     nav_env.step(action)
    # assert False

    for episode in range(50):
        print('Episode: {}'.format(episode))
        start = time.time()
        nav_env.reset()
        for i in range(1000):  # 500 steps, 50s world time
            action = nav_env.action_space.sample()
            action[:] = 0
            # if nav_env.stage == 0:
            #     action[:2] = 0.5
            # elif nav_env.stage == 1:
            #     action[:2] = -0.5
            # if nav_env.stage == 1:
            #     action[:2] = -0.1

            state, reward, done, _ = nav_env.step(action)
            print(reward)
            # print(nav_env.stage)
            # embed()
            if done:
                print('Episode finished after {} timesteps'.format(i + 1))
                break
        print("episode time", time.time() - start)
        # print('len', len(nav_env.reward_stats))
        # print('mean', np.mean(nav_env.reward_stats))
        # print('median', np.median(nav_env.reward_stats))
        # print('max', np.max(nav_env.reward_stats))
        # print('min', np.min(nav_env.reward_stats))
        # print('std', np.std(nav_env.reward_stats))
        # print('95 percentile', np.percentile(nav_env.reward_stats, 95))
        # print('99 percentile', np.percentile(nav_env.reward_stats, 99))
    embed()

    nav_env.clean()<|MERGE_RESOLUTION|>--- conflicted
+++ resolved
@@ -548,13 +548,9 @@
 # Change target position
 # Change jr_interactive_nav.yaml for wall width (1m <-> 3m)
 
-#ARENA = "only_ll"
-<<<<<<< HEAD
+# ARENA = "only_ll"
+# ARENA = "only_ll_obstacles"
 # ARENA = "simple_hl_ll"
-=======
-#ARENA = "only_ll_obstacles"
-#ARENA = "simple_hl_ll"
->>>>>>> 392a4a38
 ARENA = "complex_hl_ll"
 
 class InteractiveNavigateEnv(NavigateEnv):
@@ -829,16 +825,11 @@
 
             if ARENA == "only_ll" or ARENA == "only_ll_obstacles":
                 self.robots[0].set_orientation(orn=quatToXYZW(euler2quat(0, 0, np.random.uniform(0, np.pi * 2)), 'wxyz'))
-<<<<<<< HEAD
             elif ARENA == "simple_hl_ll":
-=======
-            elif ARENA == "simple_hl_ll" or ARENA == "complex_hl_ll":
->>>>>>> 392a4a38
                 if self.random_position:
                     self.robots[0].set_orientation(orn=quatToXYZW(euler2quat(0, 0, np.random.uniform(0, np.pi * 2)), 'wxyz'))
                 else:
                     self.robots[0].set_orientation(orn=quatToXYZW(euler2quat(0, 0, np.pi), 'wxyz'))
-<<<<<<< HEAD
                     # self.robots[0].set_orientation(orn=quatToXYZW(euler2quat(0, 0, -np.pi / 2), 'wxyz'))
             elif ARENA == "complex_hl_ll":
                 self.robots[0].set_orientation(orn=quatToXYZW(euler2quat(0, 0, np.random.uniform(0, np.pi * 2)), 'wxyz'))
@@ -846,11 +837,9 @@
                 #     self.robots[0].set_orientation(orn=quatToXYZW(euler2quat(0, 0, np.random.uniform(0, np.pi * 2)), 'wxyz'))
                 # else:
                 #     self.robots[0].set_orientation(orn=quatToXYZW(euler2quat(0, 0, 0), 'wxyz'))
-=======
             else:
                 print("Wrong ARENA name")
                 exit(-1)
->>>>>>> 392a4a38
 
             collision_links = []
             for _ in range(self.simulator_loop):
@@ -1020,8 +1009,8 @@
         # print('dist', dist)
 
         string_to_print = 'Process {pid}, timestep {ts:>4}: '.format(
-            pid = id(multiprocessing.current_process()) ,
-            ts = self.current_step, 
+            pid = id(multiprocessing.current_process()),
+            ts=self.current_step,
             )
 
         self.prev_stage = self.stage
