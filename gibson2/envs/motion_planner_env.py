from gibson2.core.physics.interactive_objects import VisualMarker, InteractiveObj, BoxShape
import gibson2
from gibson2.utils.utils import parse_config, rotate_vector_3d, rotate_vector_2d, l2_distance, quatToXYZW
from gibson2.envs.base_env import BaseEnv
from transforms3d.euler import euler2quat
from collections import OrderedDict
import argparse
from gibson2.learn.completion import CompletionNet, identity_init, Perceptual
import torch.nn as nn
import torch
from torchvision import datasets, transforms
from transforms3d.quaternions import quat2mat, qmult
import gym
import numpy as np
import os
import pybullet as p
from IPython import embed
import cv2
import time
import collections
from gibson2.envs.locomotor_env import NavigateEnv, NavigateRandomEnv
from gibson2.core.render.utils import quat_pos_to_mat
from gibson2.external.pybullet_tools.utils import set_base_values, joint_from_name, set_joint_position, \
    set_joint_positions, add_data_path, connect, plan_base_motion, plan_joint_motion, enable_gravity, \
    joint_controller, dump_body, load_model, joints_from_names, user_input, disconnect, get_joint_positions, \
    get_link_pose, link_from_name, HideOutput, get_pose, wait_for_user, dump_world, plan_nonholonomic_motion, \
    set_point, create_box, stable_z, control_joints, get_max_limits, get_min_limits, get_base_values, \
    plan_base_motion_2d, get_sample_fn, add_p2p_constraint, remove_constraint, set_base_values_with_z


class MotionPlanningEnv(NavigateRandomEnv):
    def __init__(self,
                 config_file,
                 model_id=None,
                 collision_reward_weight=0.0,
                 mode='headless',
                 action_timestep=1 / 10.0,
                 physics_timestep=1 / 240.0,
                 device_idx=0,
                 automatic_reset=False,
                 eval=False
                 ):
        super(MotionPlanningEnv, self).__init__(config_file,
                                                model_id=model_id,
                                                mode=mode,
                                                action_timestep=action_timestep,
                                                physics_timestep=physics_timestep,
                                                automatic_reset=automatic_reset,
                                                random_height=False,
                                                device_idx=device_idx)

        self.mp_loaded = False
        # override some parameters:
        self.max_step = 20
        self.planner_step = 0
        self.action_space = gym.spaces.Box(shape=(3,),
                                           low=-1.0,
                                           high=1.0,
                                           dtype=np.float32)

        self.eval = eval

    def prepare_motion_planner(self):
        self.robot_id = self.robots[0].robot_ids[0]
        self.mesh_id = self.scene.mesh_body_id
        self.map_size = self.scene.trav_map_original_size * self.scene.trav_map_default_resolution
        print(self.robot_id, self.mesh_id, self.map_size)
        self.marker = VisualMarker(visual_shape=p.GEOM_CYLINDER,
                                   rgba_color=[1, 0, 0, 1],
                                   radius=0.1,
                                   length=0.1,
                                   initial_offset=[0, 0, 0.1 / 2.0])
        self.marker.load()
        self.mp_loaded = True

    def plan_base_motion(self, x, y, theta):
        half_size = self.map_size / 2.0
        # if self.mode == 'gui':
        #     p.configureDebugVisualizer(p.COV_ENABLE_RENDERING, False)
        path = plan_base_motion(
            self.robot_id,
            [x, y, theta],
            ((-half_size, -half_size), (half_size, half_size)),
            obstacles=[self.mesh_id])
        # if self.mode == 'gui':
        #     p.configureDebugVisualizer(p.COV_ENABLE_RENDERING, True)
        return path

    def step(self, pt):
        # point = [x,y]
        x = int((pt[0] + 1) / 2.0 * 150)
        y = int((pt[1] + 1) / 2.0 * 128)
        yaw = self.robots[0].get_rpy()[2]
        orn = pt[2] * np.pi + yaw

        opos = get_base_values(self.robot_id)

        self.get_additional_states()
        org_potential = self.get_potential()

        if x < 128:
            state, reward, done, _ = super(MotionPlanningEnv, self).step([0, 0])

            points = state['pc']
            point = points[x, y]

            camera_pose = (self.robots[0].parts['eyes'].get_pose())
            transform_mat = quat_pos_to_mat(pos=camera_pose[:3],
                                            quat=[camera_pose[6], camera_pose[3], camera_pose[4], camera_pose[5]])

            projected_point = (transform_mat).dot(np.array([-point[2], -point[0], point[1], 1]))

            subgoal = projected_point[:2]
        else:
            subgoal = list(opos)[:2]

        path = self.plan_base_motion(subgoal[0], subgoal[1], orn)
        if path is not None:
            self.marker.set_position([subgoal[0], subgoal[1], 0.1])
            if not self.eval:
                bq = path[-1]
                set_base_values(self.robot_id, [bq[0], bq[1], bq[2]])
            else:
                for bq in path:
                    set_base_values(self.robot_id, [bq[0], bq[1], bq[2]])
                    time.sleep(0.02)  # for visualization
            state, _, done, info = super(MotionPlanningEnv, self).step([0, 0])
            self.get_additional_states()
            reward = org_potential - self.get_potential()
        else:
            set_base_values(self.robot_id, opos)
            state, _, done, info = super(MotionPlanningEnv, self).step([0, 0])
            reward = -0.02

        done = False

        if l2_distance(self.target_pos, self.robots[0].get_position()) < self.dist_tol:
            reward += self.success_reward  # |success_reward| = 10.0 per step
            done = True
        else:
            done = False

        print('reward', reward)

        self.planner_step += 1

        if self.planner_step > self.max_step:
            done = True
        # print(info)
        # if info['success']:
        #    done = True
        info['planner_step'] = self.planner_step
        del state['pc']

        return state, reward, done, info

    def reset(self):
        state = super(MotionPlanningEnv, self).reset()
        if not self.mp_loaded:
            self.prepare_motion_planner()

        self.planner_step = 0

        del state['pc']

        return state


class MotionPlanningBaseArmEnv(NavigateRandomEnv):
    def __init__(self,
                 config_file,
                 model_id=None,
                 collision_reward_weight=0.0,
                 mode='headless',
                 action_timestep=1 / 10.0,
                 physics_timestep=1 / 240.0,
                 device_idx=0,
                 automatic_reset=False,
                 eval=False,
                 arena=None,
                 ):
        super(MotionPlanningBaseArmEnv, self).__init__(config_file,
                                                       model_id=model_id,
                                                       mode=mode,
                                                       action_timestep=action_timestep,
                                                       physics_timestep=physics_timestep,
                                                       automatic_reset=automatic_reset,
                                                       random_height=False,
                                                       device_idx=device_idx)

        # # real sensor spec for Fetch
        # resolution = self.config.get('resolution', 64)
        # width = resolution
        # height = int(width * (480.0 / 640.0))
        # if 'rgb' in self.output:
        #     self.observation_space.spaces['rgb'] = gym.spaces.Box(low=0.0,
        #                                                           high=1.0,
        #                                                           shape=(height, width, 3),
        #                                                           dtype=np.float32)
        # if 'depth' in self.output:
        #     self.observation_space.spaces['depth'] = gym.spaces.Box(low=0.0,
        #                                                             high=1.0,
        #                                                             shape=(height, width, 1),
        #                                                             dtype=np.float32)

        self.arena = arena
        self.eval = eval
        self.visualize_waypoints = True
        if self.visualize_waypoints and self.mode == 'gui':
            cyl_length = 0.2
            self.waypoints_vis = [VisualMarker(visual_shape=p.GEOM_CYLINDER,
                                               rgba_color=[0, 1, 0, 0.3],
                                               radius=0.1,
                                               length=cyl_length,
                                               initial_offset=[0, 0, cyl_length / 2.0]) for _ in range(1000)]
            for waypoint in self.waypoints_vis:
                waypoint.load()

        self.new_potential = None
        self.collision_reward_weight = collision_reward_weight

        # action[0] = base_or_arm
        # action[1] = base_subgoal_theta
        # action[2] = base_subgoal_dist
        # action[3] = base_orn
        # action[4] = arm_img_u
        # action[5] = arm_img_v
        # action[6] = arm_push_vector_x
        # action[7] = arm_push_vector_y
        self.action_space = gym.spaces.Box(shape=(8,),
                                           low=-1.0,
                                           high=1.0,
                                           dtype=np.float32)
        self.prepare_motion_planner()

        self.base_marker = VisualMarker(visual_shape=p.GEOM_CYLINDER,
                                        rgba_color=[1, 0, 0, 1],
                                        radius=0.1,
                                        length=2.0,
                                        initial_offset=[0, 0, 2.0 / 2.0])
        self.base_marker.load()

        self.arm_marker = VisualMarker(visual_shape=p.GEOM_CYLINDER,
                                       rgba_color=[1, 1, 0, 1],
                                       radius=0.1,
                                       length=0.1,
                                       initial_offset=[0, 0, 0.1 / 2.0])
        self.arm_marker.load()
        self.arm_default_joint_positions = (0.38548146667743244, 1.1522793897208579,
                                            1.2576467971105596, -0.312703569911879,
                                            1.7404867100093226, -0.0962895617312548,
                                            -1.4418232619629425, -1.6780152866247762)
        self.arm_joint_ids = joints_from_names(self.robot_id,
                                               ['torso_lift_joint',
                                                'shoulder_pan_joint',
                                                'shoulder_lift_joint',
                                                'upperarm_roll_joint',
                                                'elbow_flex_joint',
                                                'forearm_roll_joint',
                                                'wrist_flex_joint',
                                                'wrist_roll_joint'])
        self.arm_subgoal_threshold = 0.05
        self.failed_subgoal_penalty = -0.0

        if self.arena == 'button_door':
            self.button_threshold = -0.05
            self.button_reward = 5.0

            # self.button_marker = VisualMarker(visual_shape=p.GEOM_SPHERE,
            #                                   rgba_color=[0, 1, 0, 1],
            #                                   radius=0.3)
            self.button = InteractiveObj(os.path.join(gibson2.assets_path, 'models', 'scene_components', 'eswitch', 'eswitch.urdf'),
                                      scale=1)
            self.simulator.import_interactive_object(self.button, class_id=255)
            self.button_axis_link_id = 1

            self.door = InteractiveObj(
                os.path.join(gibson2.assets_path, 'models', 'scene_components', 'realdoor_closed.urdf'),
                scale=1.0)
            self.simulator.import_interactive_object(self.door, class_id=2)
            self.door.set_position_rotation([-3.5, 0, 0.0], quatToXYZW(euler2quat(0, 0, np.pi / 2.0), 'wxyz'))
            self.door_axis_link_id = 1

            self.wall_poses = [
                [[-3.5, 0.45, 0.45], quatToXYZW(euler2quat(0, 0, np.pi / 2.0), 'wxyz')],
                [[-3.5, -0.4, 0.45], quatToXYZW(euler2quat(0, 0, -np.pi / 2.0), 'wxyz')],
            ]
            self.walls = []
            for wall_pose in self.wall_poses:
                wall = InteractiveObj(
                    os.path.join(gibson2.assets_path, 'models', 'scene_components', 'walls_quarter.urdf'),
                    scale=0.3)
                self.simulator.import_interactive_object(wall, class_id=3)
                wall.set_position_rotation(wall_pose[0], wall_pose[1])
                self.walls += [wall]

        elif self.arena == 'push_door':
            self.doors = []
            door_scales = [1.0, 0.9]
            door_positions = [[-3.5, 0, 0.0], [-1.2, -2.47, 0.0]]
            door_rotations = [np.pi / 2.0, -np.pi / 2.0]

            for scale, position, rotation in zip(door_scales, door_positions, door_rotations):
                door = InteractiveObj(
                    os.path.join(gibson2.assets_path, 'models', 'scene_components', 'realdoor.urdf'),
                    scale=scale)
                self.simulator.import_interactive_object(door, class_id=2)
                door.set_position_rotation(position, quatToXYZW(euler2quat(0, 0, rotation), 'wxyz'))
                self.doors.append(door)

            self.door_axis_link_id = 1
            self.door_target_pos = [
                [[-5.5, -4.5], [-1.0, 1.0]],
                [[0.5, 2.0], [-4.5, -3.0]]
            ]

            self.wall_poses = [
                [[-3.5, 0.45, 0.45], quatToXYZW(euler2quat(0, 0, np.pi / 2.0), 'wxyz')],
                [[-3.5, -0.4, 0.45], quatToXYZW(euler2quat(0, 0, -np.pi / 2.0), 'wxyz')],
            ]
            self.walls = []
            for wall_pose in self.wall_poses:
                wall = InteractiveObj(
                    os.path.join(gibson2.assets_path, 'models', 'scene_components', 'walls_quarter.urdf'),
                    scale=0.3)
                self.simulator.import_interactive_object(wall, class_id=3)
                wall.set_position_rotation(wall_pose[0], wall_pose[1])
                self.walls += [wall]

    def prepare_motion_planner(self):
        self.robot_id = self.robots[0].robot_ids[0]
        self.mesh_id = self.scene.mesh_body_id
        self.map_size = self.scene.trav_map_original_size * self.scene.trav_map_default_resolution

        self.grid_resolution = 400
        self.occupancy_range = 8.0  # m
        robot_footprint_radius = 0.279
        self.robot_footprint_radius_in_map = int(robot_footprint_radius / self.occupancy_range * self.grid_resolution)

    def plan_base_motion(self, x, y, theta):
        half_size = self.map_size / 2.0
        # if self.mode == 'gui':
        #     p.configureDebugVisualizer(p.COV_ENABLE_RENDERING, False)
        path = plan_base_motion(self.robot_id, [x, y, theta], ((-half_size, -half_size), (half_size, half_size)),
                                obstacles=[self.mesh_id])
        # if self.mode == 'gui':
        #     p.configureDebugVisualizer(p.COV_ENABLE_RENDERING, True)
        return path

    def plan_base_motion_2d(self, x, y, theta):
        half_size = self.map_size / 2.0
        # if self.mode == 'gui':
        #     p.configureDebugVisualizer(p.COV_ENABLE_RENDERING, False)

        grid = self.get_local_occupancy_grid()
        path = plan_base_motion_2d(self.robot_id, [x, y, theta], ((-half_size, -half_size), (half_size, half_size)),
                                   map_2d=grid, occupancy_range=self.occupancy_range,
                                   grid_resolution=self.grid_resolution,
                                   robot_footprint_radius_in_map=self.robot_footprint_radius_in_map, obstacles=[])
        # if self.mode == 'gui':
        #     p.configureDebugVisualizer(p.COV_ENABLE_RENDERING, True)
        return path

    def global_to_local(self, pos, cur_pos, cur_rot):
        return rotate_vector_3d(pos - cur_pos, *cur_rot)

    def get_local_occupancy_grid(self):
        assert 'scan' in self.output
        assert self.config['robot'] in ['Turtlebot', 'Fetch']

        if self.config['robot'] == 'Turtlebot':
            # Hokuyo URG-04LX-UG01
            laser_linear_range = 5.6
            laser_angular_range = 240.0
            min_laser_dist = 0.05
            laser_link_name = 'scan_link'
        elif self.config['robot'] == 'Fetch':
            # SICK TiM571-2050101 Laser Range Finder
            laser_linear_range = 25.0
            laser_angular_range = 220.0
            min_laser_dist = 0.1
            laser_link_name = 'laser_link'

        laser_angular_half_range = laser_angular_range / 2.0
        laser_pose = self.robots[0].parts[laser_link_name].get_pose()
        base_pose = self.robots[0].parts['base_link'].get_pose()

        angle = np.arange(-laser_angular_half_range / 180 * np.pi,
                          laser_angular_half_range / 180 * np.pi,
                          laser_angular_range / 180.0 * np.pi / self.n_horizontal_rays)
        unit_vector_laser = np.array([[np.cos(ang), np.sin(ang), 0.0] for ang in angle])

        state = self.get_state()
        scan = state['scan']

        scan_laser = unit_vector_laser * (scan * (laser_linear_range - min_laser_dist) + min_laser_dist)

        laser_translation = laser_pose[:3]
        laser_rotation = quat2mat([laser_pose[6], laser_pose[3], laser_pose[4], laser_pose[5]])
        scan_world = laser_rotation.dot(scan_laser.T).T + laser_translation

        base_translation = base_pose[:3]
        base_rotation = quat2mat([base_pose[6], base_pose[3], base_pose[4], base_pose[5]])
        scan_local = base_rotation.T.dot((scan_world - base_translation).T).T
        scan_local = scan_local[:, :2]
        scan_local = np.concatenate([np.array([[0, 0]]), scan_local, np.array([[0, 0]])], axis=0)

        # flip y axis
        scan_local[:, 1] *= -1
        occupancy_grid = np.zeros((self.grid_resolution, self.grid_resolution)).astype(np.uint8)
        scan_local_in_map = scan_local / (self.occupancy_range / 2) * (self.grid_resolution / 2) + (
                self.grid_resolution / 2)
        scan_local_in_map = scan_local_in_map.reshape((1, -1, 1, 2)).astype(np.int32)
        cv2.fillPoly(occupancy_grid, scan_local_in_map, True, 1)
        cv2.circle(occupancy_grid, (self.grid_resolution // 2, self.grid_resolution // 2),
                   int(self.robot_footprint_radius_in_map), 1, -1)

        # cv2.imwrite('occupancy_grid.png', occupancy_grid)
        return occupancy_grid

    def get_additional_states(self):
        pos_noise = 0.0
        cur_pos = self.robots[0].get_position()
        cur_pos[:2] += np.random.normal(0, pos_noise, 2)

        rot_noise = 0.0 / 180.0 * np.pi
        cur_rot = self.robots[0].get_rpy()
        cur_rot = (cur_rot[0], cur_rot[1], cur_rot[2] + np.random.normal(0, rot_noise))

        target_pos_local = self.global_to_local(self.target_pos, cur_pos, cur_rot)
        # linear_velocity_local = rotate_vector_3d(self.robots[0].robot_body.velocity(), *cur_rot)[:2]
        # angular_velocity_local = rotate_vector_3d(self.robots[0].robot_body.angular_velocity(), *cur_rot)[2:3]

        gt_pos = self.robots[0].get_position()[:2]
        source = gt_pos
        target = self.target_pos[:2]
        _, geodesic_dist = self.scene.get_shortest_path(self.floor_num, source, target)
        # geodesic_dist = 0.0
        robot_z = self.robots[0].get_position()[2]
        if self.visualize_waypoints and self.mode == 'gui':
            for i in range(1000):
                self.waypoints_vis[i].set_position(pos=np.array([0.0, 0.0, 0.0]))
            for i in range(min(1000, self.shortest_path.shape[0])):
                self.waypoints_vis[i].set_position(pos=np.array([self.shortest_path[i][0],
                                                                 self.shortest_path[i][1],
                                                                 robot_z]))

        closest_idx = np.argmin(np.linalg.norm(cur_pos[:2] - self.shortest_path, axis=1))
        # approximate geodesic_dist to speed up training
        # geodesic_dist = np.sum(
        #     np.linalg.norm(self.shortest_path[closest_idx:-1] - self.shortest_path[closest_idx + 1:], axis=1)
        # )
        shortest_path = self.shortest_path[closest_idx:closest_idx + self.scene.num_waypoints]
        num_remaining_waypoints = self.scene.num_waypoints - shortest_path.shape[0]
        if num_remaining_waypoints > 0:
            remaining_waypoints = np.tile(self.target_pos[:2], (num_remaining_waypoints, 1))
            shortest_path = np.concatenate((shortest_path, remaining_waypoints), axis=0)

        shortest_path = np.concatenate((shortest_path, robot_z * np.ones((shortest_path.shape[0], 1))), axis=1)

        waypoints_local_xy = np.array([self.global_to_local(waypoint, cur_pos, cur_rot)[:2]
                                       for waypoint in shortest_path]).flatten()

        # # convert Cartesian space to radian space
        # for i in range(waypoints_local_xy.shape[0] // 2):
        #     vec = waypoints_local_xy[(i * 2):(i * 2 + 2)]
        #     norm = np.linalg.norm(vec)
        #     if norm == 0:
        #         continue
        #     dir = np.arctan2(vec[1], vec[0])
        #     waypoints_local_xy[i * 2] = dir
        #     waypoints_local_xy[i * 2 + 1] = norm
        #
        # norm = np.linalg.norm(target_pos_local[:2])
        # if norm != 0:
        #     dir = np.arctan2(target_pos_local[1], target_pos_local[0])
        #     target_pos_local[0] = dir
        #     target_pos_local[1] = norm

        additional_states = np.concatenate((waypoints_local_xy,
                                            target_pos_local[:2]))
        # linear_velocity_local,
        # angular_velocity_local))

        # cache results for reward calculation
        self.new_potential = geodesic_dist

        assert len(additional_states) == self.additional_states_dim, \
            'additional states dimension mismatch, {}, {}'.format(len(additional_states), self.additional_states_dim)

        return additional_states

    def get_state(self, collision_links=[]):
        state = super(MotionPlanningBaseArmEnv, self).get_state(collision_links)
        for modality in ['depth', 'pc']:
            if modality in state:
                img = state[modality]
                # width = img.shape[0]
                # height = int(width * (480.0 / 640.0))
                # half_diff = int((width - height) / 2)
                # img = img[half_diff:half_diff+height, :]
                if modality == 'depth':
                    high = 20.0
                    img[img > high] = high
                    img /= high
                state[modality] = img

        # cv2.imshow('depth', state['depth'])
        # cv2.imshow('scan', state['scan'])

        return state

    def get_potential(self):
        return self.new_potential

    def after_reset_agent(self):
        source = self.robots[0].get_position()[:2]
        target = self.target_pos[:2]
        shortest_path, geodesic_dist = self.scene.get_shortest_path(self.floor_num, source, target, entire_path=True)
        self.shortest_path = shortest_path
        self.new_potential = geodesic_dist

    def get_base_subgoal(self, action):
        """
        Convert action to base_subgoal
        :param action: policy output
        :return: base_subgoal_pos [x, y] in the world frame
        :return: base_subgoal_orn yaw in the world frame
        """
        # print('base')
        yaw = self.robots[0].get_rpy()[2]
        robot_pos = self.robots[0].get_position()
        base_subgoal_theta = (action[1] * 110.0) / 180.0 * np.pi  # [-110.0, 110.0]
        base_subgoal_theta += yaw
        base_subgoal_dist = (action[2] + 1)  # [0.0, 2.0]
        base_subgoal_pos = np.array([np.cos(base_subgoal_theta), np.sin(base_subgoal_theta)])
        base_subgoal_pos *= base_subgoal_dist
        base_subgoal_pos = np.append(base_subgoal_pos, 0.0)
        base_subgoal_pos += robot_pos
        base_subgoal_orn = action[3] * np.pi
        base_subgoal_orn += yaw

        # print('base_subgoal_pos', base_subgoal_pos)
        self.base_marker.set_position(base_subgoal_pos)

        return base_subgoal_pos, base_subgoal_orn

    def reach_base_subgoal(self, base_subgoal_pos, base_subgoal_orn):
        """
        Attempt to reach base_subgoal and return success / failure
        If failed, reset the base to its original pose
        :param base_subgoal_pos: [x, y] in the world frame
        :param base_subgoal_orn: yaw in the world frame
        :return: whether base_subgoal is achieved
        """
        original_pos = get_base_values(self.robot_id)

        path = self.plan_base_motion_2d(base_subgoal_pos[0], base_subgoal_pos[1], base_subgoal_orn)
        if path is not None:
            # print('base mp success')
            if self.eval:
                for way_point in path:
                    set_base_values_with_z(self.robot_id, [way_point[0], way_point[1], way_point[2]],
                                           z=self.initial_height)
                    time.sleep(0.02)
            else:
                set_base_values_with_z(self.robot_id, [base_subgoal_pos[0], base_subgoal_pos[1], base_subgoal_orn],
                                       z=self.initial_height)

            return True
        else:
            # print('base mp failure')
            set_base_values_with_z(self.robot_id, original_pos, z=self.initial_height)
            return False

    def move_base(self, action):
        """
        Execute action for base_subgoal
        :param action: policy output
        :return: whether base_subgoal is achieved
        """
        # print('base')
        # start = time.time()
        base_subgoal_pos, base_subgoal_orn = self.get_base_subgoal(action)
        # print('get_base_subgoal', time.time() - start)

        # start = time.time()
        subgoal_success = self.reach_base_subgoal(base_subgoal_pos, base_subgoal_orn)
        # print('reach_base_subgoal', time.time() - start)

        return subgoal_success

    def get_arm_subgoal(self, action):
        """
        Convert action to arm_subgoal
        :param action: policy output
        :return: arm_subgoal [x, y, z] in the world frame
        """
        state = self.get_state()
        points = state['pc']
        height, width = points.shape[0:2]

        arm_img_u = np.clip(int((action[4] + 1) / 2.0 * height), 0, height - 1)
        arm_img_v = np.clip(int((action[5] + 1) / 2.0 * width), 0, width - 1)

        point = points[arm_img_u, arm_img_v]
        camera_pose = (self.robots[0].parts['eyes'].get_pose())
        transform_mat = quat_pos_to_mat(pos=camera_pose[:3],
                                        quat=[camera_pose[6], camera_pose[3], camera_pose[4], camera_pose[5]])
        arm_subgoal = transform_mat.dot(np.array([-point[2], -point[0], point[1], 1]))[:3]
        self.arm_marker.set_position(arm_subgoal)
        return arm_subgoal

    def is_collision_free(self, body_a, link_a_list, body_b=None, link_b_list=None):
        """
        :param body_a: body id of body A
        :param link_a_list: link ids of body A that that of interest
        :param body_b: body id of body B (optional)
        :param link_b_list: link ids of body B that are of interest (optional)
        :return: whether the bodies and links of interest are collision-free
        """
        if body_b is None:
            for link_a in link_a_list:
                contact_pts = p.getContactPoints(bodyA=body_a, linkIndexA=link_a)
                if len(contact_pts) > 0:
                    return False
        elif link_b_list is None:
            for link_a in link_a_list:
                contact_pts = p.getContactPoints(bodyA=body_a, bodyB=body_b, linkIndexA=link_a)
                if len(contact_pts) > 0:
                    return False
        else:
            for link_a in link_a_list:
                for link_b in link_b_list:
                    contact_pts = p.getContactPoints(bodyA=body_a, bodyB=body_b, linkIndexA=link_a, linkIndexB=link_b)
                    if len(contact_pts) > 0:
                        return False

        return True

    def get_arm_joint_positions(self, arm_subgoal):
        """
        Attempt to find arm_joint_positions that satisfies arm_subgoal
        If failed, return None
        :param arm_subgoal: [x, y, z] in the world frame
        :return: arm joint positions
        """
        max_limits = [0., 0.] + get_max_limits(self.robot_id, self.arm_joint_ids)
        min_limits = [0., 0.] + get_min_limits(self.robot_id, self.arm_joint_ids)
        rest_position = [0., 0.] + list(get_joint_positions(self.robot_id, self.arm_joint_ids))
        joint_range = list(np.array(max_limits) - np.array(min_limits))
        joint_range = [item + 1 for item in joint_range]
        joint_damping = [0.1 for _ in joint_range]

        n_attempt = 0
        max_attempt = 50
        sample_fn = get_sample_fn(self.robot_id, self.arm_joint_ids)
        base_pose = get_base_values(self.robot_id)

        # find collision-free IK solution for arm_subgoal
        while n_attempt < max_attempt:
            set_joint_positions(self.robot_id, self.arm_joint_ids, sample_fn())
            arm_joint_positions = p.calculateInverseKinematics(self.robot_id,
                                                               self.robots[0].parts['gripper_link'].body_part_index,
                                                               arm_subgoal,
                                                               lowerLimits=min_limits,
                                                               upperLimits=max_limits,
                                                               jointRanges=joint_range,
                                                               restPoses=rest_position,
                                                               jointDamping=joint_damping,
                                                               solver=p.IK_DLS,
                                                               maxNumIterations=100)[2:10]
            set_joint_positions(self.robot_id, self.arm_joint_ids, arm_joint_positions)

            dist = l2_distance(self.robots[0].get_end_effector_position(), arm_subgoal)
            if dist > self.arm_subgoal_threshold:
                n_attempt += 1
                continue

            self.simulator_step()
            set_base_values_with_z(self.robot_id, base_pose, z=self.initial_height)
            self.reset_object_velocities()

            # arm should not have any collision
            collision_free = self.is_collision_free(body_a=self.robot_id,
                                                    link_a_list=self.arm_joint_ids)
            if not collision_free:
                n_attempt += 1
                continue

            # gripper should not have any self-collision
            collision_free = self.is_collision_free(body_a=self.robot_id,
                                                    link_a_list=[self.robots[0].parts['gripper_link'].body_part_index],
                                                    body_b=self.robot_id)
            if not collision_free:
                n_attempt += 1
                continue

            return arm_joint_positions

        return

    def reach_arm_subgoal(self, arm_joint_positions):
        """
        Attempt to reach arm arm_joint_positions and return success / failure
        If failed, reset the arm to its original pose
        :param arm_joint_positions
        :return: whether arm_joint_positions is achieved
        """
        set_joint_positions(self.robot_id, self.arm_joint_ids, self.arm_default_joint_positions)

        if arm_joint_positions is None:
            return False

        arm_path = plan_joint_motion(self.robot_id,
                                     self.arm_joint_ids,
                                     arm_joint_positions,
                                     disabled_collisions=set(),
                                     self_collisions=False)
        if arm_path is not None:
            if self.eval:
                for joint_way_point in arm_path:
                    set_joint_positions(self.robot_id, self.arm_joint_ids, joint_way_point)
                    time.sleep(0.02)  # animation
            else:
                set_joint_positions(self.robot_id, self.arm_joint_ids, arm_joint_positions)
            return True
        else:
            set_joint_positions(self.robot_id, self.arm_joint_ids, self.arm_default_joint_positions)
            return False

<<<<<<< HEAD
    def stash_object_positions(self):
        if self.arena == 'push_door':
            for i, door in enumerate(self.doors):
                self.door_angles[i] = p.getJointState(door.body_id, self.door_axis_link_id)[0]
=======
    def stash_object_position(self):
        if self.arena == 'button_door':
            self.button_pos = p.getJointState(self.button.body_id, self.button_axis_link_id)[0]
        elif self.arena == 'push_door':
            self.door_pos = p.getJointState(self.door.body_id, self.door_axis_link_id)[0]
>>>>>>> 1ddc27b4

    def reset_object_velocities(self):
        """
        Remove any accumulated velocities or forces of objects resulting from arm motion planner
        """
<<<<<<< HEAD
        if self.arena == 'push_door':
            for door, door_angle in zip(self.doors, self.door_angles):
                p.resetJointState(door.body_id, self.door_axis_link_id, targetValue=door_angle, targetVelocity=0.0)
=======
        if self.arena == 'button_door':
            p.resetJointState(self.button.body_id, self.button_axis_link_id, targetValue=self.button_pos, targetVelocity=0.0)
            for wall in self.walls:
                p.resetBaseVelocity(wall.body_id, (0.0, 0.0, 0.0), (0.0, 0.0, 0.0))
        elif self.arena == 'push_door':
            p.resetJointState(self.door.body_id, self.door_axis_link_id, targetValue=self.door_pos, targetVelocity=0.0)
>>>>>>> 1ddc27b4
            for wall in self.walls:
                p.resetBaseVelocity(wall.body_id, (0.0, 0.0, 0.0), (0.0, 0.0, 0.0))

    def interact(self, action, arm_subgoal):
        """
        Move the arm according to push_vector and physically simulate the interaction
        :param action: policy output
        :param arm_subgoal: starting location of the interaction
        :return: None
        """
        push_vector_local = np.array([action[6], action[7]])  # [-1.0, 1.0]
        push_vector = rotate_vector_2d(push_vector_local, -self.robots[0].get_rpy()[2])
        push_vector = np.append(push_vector, 0.0)

        # push_vector = np.array([-0.5, 0.0, 0.0])

        max_limits = [0., 0.] + get_max_limits(self.robot_id, self.arm_joint_ids)
        min_limits = [0., 0.] + get_min_limits(self.robot_id, self.arm_joint_ids)
        rest_position = [0., 0.] + list(get_joint_positions(self.robot_id, self.arm_joint_ids))
        joint_range = list(np.array(max_limits) - np.array(min_limits))
        joint_range = [item + 1 for item in joint_range]
        joint_damping = [0.1 for _ in joint_range]

        base_pose = get_base_values(self.robot_id)

        #self.simulator.set_timestep(0.002)
        for i in range(100):
            push_goal = np.array(arm_subgoal) + push_vector * i / 100.0

            joint_positions = p.calculateInverseKinematics(self.robot_id,
                                                           self.robots[0].parts['gripper_link'].body_part_index,
                                                           push_goal,
                                                           lowerLimits=min_limits,
                                                           upperLimits=max_limits,
                                                           jointRanges=joint_range,
                                                           restPoses=rest_position,
                                                           jointDamping=joint_damping,
                                                           solver=p.IK_DLS,
                                                           maxNumIterations=100)[2:10]

            # set_joint_positions(self.robot_id, self.arm_joint_ids, joint_positions)
            control_joints(self.robot_id, self.arm_joint_ids, joint_positions)
            self.simulator_step()
            set_base_values_with_z(self.robot_id, base_pose, z=self.initial_height)

            if self.eval:
                time.sleep(0.02)  # for visualization

    def move_arm(self, action):
        """
        Execute action for arm_subgoal and push_vector
        :param action: policy output
        :return: whether arm_subgoal is achieved
        """
        # print('arm')
        # start = time.time()
        arm_subgoal = self.get_arm_subgoal(action)
        # print('get_arm_subgoal', time.time() - start)

        # start = time.time()
        # print(p.getNumBodies())
        # state_id = p.saveState()
        # print('saveState', time.time() - start)

        self.stash_object_positions()

        # start = time.time()
        arm_joint_positions = self.get_arm_joint_positions(arm_subgoal)
        # print('get_arm_joint_positions', time.time() - start)

        # start = time.time()
        subgoal_success = self.reach_arm_subgoal(arm_joint_positions)
        # print('reach_arm_subgoal', time.time() - start)

        # start = time.time()
        # p.restoreState(stateId=state_id)
        # print('restoreState', time.time() - start)

        # start = time.time()
        self.reset_object_velocities()
        # print('reset_object_velocities', time.time() - start)

        if subgoal_success:
            # set_joint_positions(self.robot_id, self.arm_joint_ids, arm_joint_positions)

            # start = time.time()
            self.interact(action, arm_subgoal)
            # print('interact', time.time() - start)

        return subgoal_success

    def step(self, action):
        # print('-' * 30)
        # action[0] = base_or_arm
        # action[1] = base_subgoal_theta
        # action[2] = base_subgoal_dist
        # action[3] = base_orn
        # action[4] = arm_img_u
        # action[5] = arm_img_v
        # action[6] = arm_push_vector_x
        # action[7] = arm_push_vector_y

        self.current_step += 1
        use_base = action[0] > 0.0
        if use_base:
            subgoal_success = self.move_base(action)
        else:
            subgoal_success = self.move_arm(action)

        # print('subgoal success', subgoal_success)

        return self.compute_next_step(action, use_base, subgoal_success)

    def compute_next_step(self, action, use_base, subgoal_success):
        self.simulator.sync()

        if use_base:
            # trigger re-computation of geodesic distance for get_reward
            state = self.get_state()

        info = {}
        if subgoal_success:
            reward, info = self.get_reward([], action, info)
        else:
            # failed subgoal penalty
            reward = self.failed_subgoal_penalty
        done, info = self.get_termination([], info)

        if self.arena == 'button_door':
            button_pos = p.getJointState(self.button.body_id, self.button_axis_link_id)[0]
            if not self.button_pressed and button_pos < self.button_threshold:
                print("OPEN DOOR")
                self.button_pressed = True
                self.door.set_position([100.0, 100.0, 0.0])
                reward += self.button_reward
        elif self.arena == 'push_door':
            new_door_angle = p.getJointState(self.doors[self.door_idx].body_id, self.door_axis_link_id)[0]
            door_angle_diff = new_door_angle - self.door_angles[self.door_idx]
            reward += door_angle_diff
            self.door_angles[self.door_idx] = new_door_angle
        if not use_base:
            set_joint_positions(self.robot_id, self.arm_joint_ids, self.arm_default_joint_positions)
            state = self.get_state()

        if done and self.automatic_reset:
            state = self.reset()

        del state['pc']

        # print('reward', reward)
        # time.sleep(3)

        return state, reward, done, info

    def reset_initial_and_target_pos(self):
        if self.arena in ['button_door', 'push_door']:
            floor_height = self.scene.get_floor_height(self.floor_num)
<<<<<<< HEAD
            self.initial_height = floor_height + self.random_init_z_offset
            self.initial_pos = np.array([1.2, 0.0, floor_height])
=======
            self.initial_pos = np.array([0, 0.0, floor_height])
            self.target_pos = np.array([-5.0, 0.0, floor_height])
>>>>>>> 1ddc27b4
            self.robots[0].set_position(pos=[self.initial_pos[0],
                                             self.initial_pos[1],
                                             self.initial_height])
            self.robots[0].set_orientation(orn=quatToXYZW(euler2quat(0, 0, np.pi), 'wxyz'))
            if self.arena == 'button':
                self.target_pos = np.array([-5.0, 0.0, floor_height])
            elif self.arena == 'push_door':
                self.door_idx = np.random.randint(0, len(self.doors))
                door_target_pos = self.door_target_pos[self.door_idx]
                self.target_pos = np.array([
                    np.random.uniform(door_target_pos[0][0], door_target_pos[0][1]),
                    np.random.uniform(door_target_pos[1][0], door_target_pos[1][1]),
                    floor_height
                ])
        else:
            super(MotionPlanningBaseArmEnv, self).reset_initial_and_target_pos()

    def before_reset_agent(self):
<<<<<<< HEAD
        if self.arena == 'button':
            self.button_marker_pos = np.array([
                np.random.uniform(-3.0, -0.5),
                np.random.uniform(-1.25, 1.25),
                1.5
            ])
            self.button_marker.set_position(self.button_marker_pos)
=======
        if self.arena == 'button_door':
            self.button_obj_pos = [
                np.random.uniform(-3.0, 0),
                np.random.uniform(-1.25, -1),
                1.5
            ]
            self.button.set_position(self.button_obj_pos)
            p.resetJointState(self.button.body_id, self.button_axis_link_id, targetValue=0.0, targetVelocity=0.0)
>>>>>>> 1ddc27b4
            self.door.set_position_rotation([-3.5, 0, 0.0], quatToXYZW(euler2quat(0, 0, np.pi / 2.0), 'wxyz'))
            self.button_pressed = False
        elif self.arena == 'push_door':
            self.door_angles = np.zeros(len(self.doors))
            for door, door_angle in zip(self.doors, self.door_angles):
                p.resetJointState(door.body_id, self.door_axis_link_id, targetValue=door_angle, targetVelocity=0.0)

    def reset(self):
        state = super(MotionPlanningBaseArmEnv, self).reset()
        del state['pc']
        return state


if __name__ == '__main__':
    parser = argparse.ArgumentParser()
    parser.add_argument(
        '--config',
        '-c',
        help='which config file to use [default: use yaml files in examples/configs]')
    parser.add_argument('--mode',
                        '-m',
                        choices=['headless', 'gui'],
                        default='headless',
                        help='which mode for simulation (default: headless)')

    parser.add_argument('--arena',
                        '-a',
                        choices=['button_door', 'push_door'],
                        default='push_door',
                        help='which arena to train or test (default: push_door)')

    args = parser.parse_args()

    nav_env = MotionPlanningBaseArmEnv(config_file=args.config,
                                       mode=args.mode,
                                       action_timestep=1/500.0,
                                       physics_timestep=1/500.0,
                                       eval=args.mode == 'gui',
                                       arena=args.arena,
                                       )

    for episode in range(100):
        print('Episode: {}'.format(episode))
        start = time.time()
        state = nav_env.reset()
        for i in range(150):
            # print('Step: {}'.format(i))
            action = nav_env.action_space.sample()
            state, reward, done, info = nav_env.step(action)
            # embed()
            # print('Reward:', reward)
            # time.sleep(0.05)
            # nav_env.step()
            # for step in range(50):  # 500 steps, 50s world time
            #    action = nav_env.action_space.sample()
            #    state, reward, done, _ = nav_env.step(action)
            #    # print('reward', reward)
            if done:
                print('Episode finished after {} timesteps'.format(i + 1))
                break
        print(time.time() - start)
    nav_env.clean()<|MERGE_RESOLUTION|>--- conflicted
+++ resolved
@@ -269,8 +269,9 @@
             # self.button_marker = VisualMarker(visual_shape=p.GEOM_SPHERE,
             #                                   rgba_color=[0, 1, 0, 1],
             #                                   radius=0.3)
-            self.button = InteractiveObj(os.path.join(gibson2.assets_path, 'models', 'scene_components', 'eswitch', 'eswitch.urdf'),
-                                      scale=1)
+            self.button = InteractiveObj(
+                os.path.join(gibson2.assets_path, 'models', 'scene_components', 'eswitch', 'eswitch.urdf'),
+                scale=2.0)
             self.simulator.import_interactive_object(self.button, class_id=255)
             self.button_axis_link_id = 1
 
@@ -729,35 +730,26 @@
             set_joint_positions(self.robot_id, self.arm_joint_ids, self.arm_default_joint_positions)
             return False
 
-<<<<<<< HEAD
     def stash_object_positions(self):
-        if self.arena == 'push_door':
-            for i, door in enumerate(self.doors):
-                self.door_angles[i] = p.getJointState(door.body_id, self.door_axis_link_id)[0]
-=======
-    def stash_object_position(self):
         if self.arena == 'button_door':
             self.button_pos = p.getJointState(self.button.body_id, self.button_axis_link_id)[0]
         elif self.arena == 'push_door':
-            self.door_pos = p.getJointState(self.door.body_id, self.door_axis_link_id)[0]
->>>>>>> 1ddc27b4
+            for i, door in enumerate(self.doors):
+                self.door_angles[i] = p.getJointState(door.body_id, self.door_axis_link_id)[0]
 
     def reset_object_velocities(self):
         """
         Remove any accumulated velocities or forces of objects resulting from arm motion planner
         """
-<<<<<<< HEAD
-        if self.arena == 'push_door':
-            for door, door_angle in zip(self.doors, self.door_angles):
-                p.resetJointState(door.body_id, self.door_axis_link_id, targetValue=door_angle, targetVelocity=0.0)
-=======
         if self.arena == 'button_door':
-            p.resetJointState(self.button.body_id, self.button_axis_link_id, targetValue=self.button_pos, targetVelocity=0.0)
+            p.resetJointState(self.button.body_id, self.button_axis_link_id,
+                              targetValue=self.button_pos, targetVelocity=0.0)
             for wall in self.walls:
                 p.resetBaseVelocity(wall.body_id, (0.0, 0.0, 0.0), (0.0, 0.0, 0.0))
         elif self.arena == 'push_door':
-            p.resetJointState(self.door.body_id, self.door_axis_link_id, targetValue=self.door_pos, targetVelocity=0.0)
->>>>>>> 1ddc27b4
+            for door, door_angle in zip(self.doors, self.door_angles):
+                p.resetJointState(door.body_id, self.door_axis_link_id,
+                                  targetValue=door_angle, targetVelocity=0.0)
             for wall in self.walls:
                 p.resetBaseVelocity(wall.body_id, (0.0, 0.0, 0.0), (0.0, 0.0, 0.0))
 
@@ -783,7 +775,7 @@
 
         base_pose = get_base_values(self.robot_id)
 
-        #self.simulator.set_timestep(0.002)
+        # self.simulator.set_timestep(0.002)
         for i in range(100):
             push_goal = np.array(arm_subgoal) + push_vector * i / 100.0
 
@@ -851,6 +843,7 @@
 
     def step(self, action):
         # print('-' * 30)
+        # embed()
         # action[0] = base_or_arm
         # action[1] = base_subgoal_theta
         # action[2] = base_subgoal_dist
@@ -915,18 +908,13 @@
     def reset_initial_and_target_pos(self):
         if self.arena in ['button_door', 'push_door']:
             floor_height = self.scene.get_floor_height(self.floor_num)
-<<<<<<< HEAD
             self.initial_height = floor_height + self.random_init_z_offset
             self.initial_pos = np.array([1.2, 0.0, floor_height])
-=======
-            self.initial_pos = np.array([0, 0.0, floor_height])
-            self.target_pos = np.array([-5.0, 0.0, floor_height])
->>>>>>> 1ddc27b4
             self.robots[0].set_position(pos=[self.initial_pos[0],
                                              self.initial_pos[1],
                                              self.initial_height])
             self.robots[0].set_orientation(orn=quatToXYZW(euler2quat(0, 0, np.pi), 'wxyz'))
-            if self.arena == 'button':
+            if self.arena == 'button_door':
                 self.target_pos = np.array([-5.0, 0.0, floor_height])
             elif self.arena == 'push_door':
                 self.door_idx = np.random.randint(0, len(self.doors))
@@ -940,24 +928,17 @@
             super(MotionPlanningBaseArmEnv, self).reset_initial_and_target_pos()
 
     def before_reset_agent(self):
-<<<<<<< HEAD
-        if self.arena == 'button':
-            self.button_marker_pos = np.array([
-                np.random.uniform(-3.0, -0.5),
-                np.random.uniform(-1.25, 1.25),
-                1.5
-            ])
-            self.button_marker.set_position(self.button_marker_pos)
-=======
         if self.arena == 'button_door':
+            left_button = np.random.random() > 0.5
+            y = np.random.uniform(-1.5, -1) if left_button else np.random.uniform(1, 1.5)
             self.button_obj_pos = [
                 np.random.uniform(-3.0, 0),
-                np.random.uniform(-1.25, -1),
+                y,
                 1.5
             ]
-            self.button.set_position(self.button_obj_pos)
+            orn = 0.0 if left_button else np.pi
+            self.button.set_position_rotation(self.button_obj_pos, quatToXYZW(euler2quat(0, 0, orn), 'wxyz'))
             p.resetJointState(self.button.body_id, self.button_axis_link_id, targetValue=0.0, targetVelocity=0.0)
->>>>>>> 1ddc27b4
             self.door.set_position_rotation([-3.5, 0, 0.0], quatToXYZW(euler2quat(0, 0, np.pi / 2.0), 'wxyz'))
             self.button_pressed = False
         elif self.arena == 'push_door':
@@ -993,8 +974,8 @@
 
     nav_env = MotionPlanningBaseArmEnv(config_file=args.config,
                                        mode=args.mode,
-                                       action_timestep=1/500.0,
-                                       physics_timestep=1/500.0,
+                                       action_timestep=1 / 500.0,
+                                       physics_timestep=1 / 500.0,
                                        eval=args.mode == 'gui',
                                        arena=args.arena,
                                        )
