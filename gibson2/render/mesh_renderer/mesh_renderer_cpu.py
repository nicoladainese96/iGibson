--- conflicted
+++ resolved
@@ -1243,17 +1243,6 @@
         if self.enable_shadow and render_shadow_pass:
             # shadow pass
 
-<<<<<<< HEAD
-            # V = np.copy(self.V)
-            # P = np.copy(self.P)
-            # self.V = np.copy(self.lightV)
-            # self.P = np.copy(self.lightP)
-=======
-            self.cameraV = np.copy(self.V)
-            self.cameraP = np.copy(self.P)
-            self.V = np.copy(self.lightV)
-            self.P = np.copy(self.lightP)
->>>>>>> 5993ed65
             if self.msaa:
                 self.r.render_meshrenderer_pre(1, self.fbo_ms, self.fbo)
             else:
@@ -1287,13 +1276,7 @@
 
             self.r.readbuffer_meshrenderer_shadow_depth(
                 self.width, self.height, self.fbo, self.depth_tex_shadow)
-<<<<<<< HEAD
-            # self.V = np.copy(V)
-            # self.P = np.copy(P)
-=======
-            self.V = np.copy(self.cameraV)
-            self.P = np.copy(self.cameraP)
->>>>>>> 5993ed65
+
         # main pass
 
         if self.msaa:
