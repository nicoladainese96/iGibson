--- conflicted
+++ resolved
@@ -1159,10 +1159,7 @@
                 for item in self.render(modes=modes, hidden=hidden_instances):
                     frames.append(item)
 
-<<<<<<< HEAD
-=======
         # TODO: Fix this once BehaviorRobot is BaseRobot-compliant.
->>>>>>> 45aa1feb
         # Unfortunately since BehaviorRobot currently does not properly implement the BaseRobot interface, it is not
         # added using import_robot and needs to be found & handled separately.
         behavior_robots = (robot for robot in self.simulator.robots if isinstance(robot, BehaviorRobot))
