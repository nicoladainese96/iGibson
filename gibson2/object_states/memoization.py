import itertools
from abc import ABCMeta, abstractmethod

import numpy as np
from six import with_metaclass

from gibson2.object_states.pose import Pose
from gibson2.utils.utils import l2_distance

POSITIONAL_VALIDATION_EPSILON = 1e-5


class MemoizedObjectStateMixin(with_metaclass(ABCMeta, object)):
    def __init__(self, *args, **kwargs):
        super(MemoizedObjectStateMixin, self).__init__(*args, **kwargs)
        self._memo = {}
        self._validation_caches = {}

    @abstractmethod
    def get_validation_cache(self, *args, **kwargs):
        pass

    @abstractmethod
    def validate_validation_cache(self, cache, *args, **kwargs):
        pass

    def get_value(self, *args, **kwargs):
        # Convert arguments to memo key.
        key = (tuple(args), tuple(kwargs.items()))

        # If we have a valid memoized result, return it directly.
        if key in self._memo:
            if self.validate_validation_cache(self._validation_caches[key], *args, **kwargs):
                return self._memo[key]

        # Otherwise, recompute the result & memoize.
        validation_cache = self.get_validation_cache(*args, **kwargs)
        result = super(MemoizedObjectStateMixin, self).get_value(*args, **kwargs)
        self._validation_caches[key] = validation_cache
        self._memo[key] = result

        # Return the result.
        return result


class PositionalValidationMemoizedObjectStateMixin(MemoizedObjectStateMixin):
    def get_validation_cache(self, *args, **kwargs):
        # Assume that args contains objects for relative states (and is empty for others).
        return tuple(obj.states[Pose].get_value()[0]
                     for obj in itertools.chain((self.obj,), args))

    def validate_validation_cache(self, cache, *args, **kwargs):
        # Assume that args contains objects for relative states (and is empty for others).
        for obj, old_pos in zip(itertools.chain((self.obj,), args), cache):
<<<<<<< HEAD
            new_pos = obj.states[Pose].get_value()

            # Don't do expensive vector work if the positions are already equal.
            if new_pos == old_pos:
=======
            new_pos, _ = obj.states[Pose].get_value()

            # Don't do expensive vector work if the positions are already equal.
            if np.all(np.asarray(new_pos) == np.asarray(old_pos)):
>>>>>>> a7d0f62c
                continue

            dist = l2_distance(new_pos, old_pos)
            if dist > POSITIONAL_VALIDATION_EPSILON:
                return False

        return True<|MERGE_RESOLUTION|>--- conflicted
+++ resolved
@@ -52,17 +52,10 @@
     def validate_validation_cache(self, cache, *args, **kwargs):
         # Assume that args contains objects for relative states (and is empty for others).
         for obj, old_pos in zip(itertools.chain((self.obj,), args), cache):
-<<<<<<< HEAD
-            new_pos = obj.states[Pose].get_value()
-
-            # Don't do expensive vector work if the positions are already equal.
-            if new_pos == old_pos:
-=======
             new_pos, _ = obj.states[Pose].get_value()
 
             # Don't do expensive vector work if the positions are already equal.
             if np.all(np.asarray(new_pos) == np.asarray(old_pos)):
->>>>>>> a7d0f62c
                 continue
 
             dist = l2_distance(new_pos, old_pos)
