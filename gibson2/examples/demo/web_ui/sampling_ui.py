--- conflicted
+++ resolved
@@ -1,34 +1,29 @@
+import pybullet as p
+import uuid
+import time
+import atexit
+import traceback
+import multiprocessing
+from io import BytesIO
+from PIL import Image
+import numpy as np
+from gibson2.render.mesh_renderer.mesh_renderer_settings import MeshRendererSettings
+from gibson2.utils.utils import parse_config
+import os
+import gibson2
+from gibson2.task.task_base import iGTNTask
+from gibson2.scenes.igibson_indoor_scene import InteractiveIndoorScene
+from gibson2.scenes.gibson_indoor_scene import StaticIndoorScene
+from gibson2.simulator import Simulator
+from tasknet.logic_base import UncontrolledCategoryError
+from tasknet.parsing import construct_full_pddl
+import tasknet
+import json
+import sys
+from flask_apscheduler import APScheduler
+from flask_cors import CORS
 from flask import Flask, render_template, Response, request, session
-<<<<<<< HEAD
-from flask_cors import CORS
-=======
-from flask_apscheduler import APScheduler
-from flask_cors import CORS 
->>>>>>> 2bb5eb3c
-import sys
-import json
-import tasknet
-from tasknet.parsing import construct_full_pddl
-from tasknet.logic_base import UncontrolledCategoryError
-
-from gibson2.simulator import Simulator
-from gibson2.scenes.gibson_indoor_scene import StaticIndoorScene
-from gibson2.scenes.igibson_indoor_scene import InteractiveIndoorScene
-from gibson2.task.task_base import iGTNTask
-import gibson2
-import os
-
-from gibson2.utils.utils import parse_config
-from gibson2.render.mesh_renderer.mesh_renderer_settings import MeshRendererSettings
-import numpy as np
-from PIL import Image
-from io import BytesIO
-import multiprocessing
-import traceback
-import atexit
-import time
-import uuid
-import pybullet as p
+
 
 interactive = True
 NUM_REQUIRED_SUCCESSFUL_SCENES = 3
@@ -37,7 +32,7 @@
 class ProcessPyEnvironment(object):
     """Step a single env in a separate process for lock free paralellism."""
 
-    # Message types for communication via the pipe. 
+    # Message types for communication via the pipe.
     _READY = 1
     _ACCESS = 2
     _CALL = 3
@@ -47,10 +42,8 @@
 
     def __init__(self, env_constructor):
         self._env_constructor = env_constructor
-<<<<<<< HEAD
-=======
-        self.last_active_time = time.time()
->>>>>>> 2bb5eb3c
+
+        self.last_active_time = time.time()
 
     def start(self):
         """Start the process."""
@@ -136,17 +129,12 @@
         """
         self.last_active_time = time.time()
         promise = self.call("sample", pddl)
-<<<<<<< HEAD
+        self.last_active_time = time.time()
         if blocking:
-=======
-        self.last_active_time = time.time()     
-        if blocking: 
->>>>>>> 2bb5eb3c
             return promise()
         else:
             return promise
-    
-    
+
     def _receive(self):
         """Wait for a message from the worker process and return its payload.
 
@@ -265,15 +253,28 @@
         pass
 
     def sample(self, pddl):
-<<<<<<< HEAD
-        self.task.update_problem("tester", "tester", predefined_problem=pddl)
+        try:
+            self.task.update_problem(
+                "tester", "tester", predefined_problem=pddl)
+        except UncontrolledCategoryError:
+            accept_scene = False
+            feedback = {
+                'init_success': 'untested',
+                'goal_success': 'no',
+                'init_feedback': 'Cannot check until goal state is fixed.'
+                'goal_feedback': 'Goal state has uncontrolled categories.'
+            }
+            self.last_active_time = time.time()
+            return accept_scene, feedback
 
         accept_scene, feedback = self.task.check_scene()
         if not accept_scene:
+            self.last_active_time = time.time()
             return accept_scene, feedback
 
         accept_scene, feedback = self.task.sample()
         if not accept_scene:
+            self.last_active_time = time.time()
             return accept_scene, feedback
 
         for sim_obj in self.task.newly_added_objects:
@@ -282,36 +283,11 @@
                 p.removeBody(id)
         p.restoreState(self.state_id)
 
+        self.last_active_time = time.time()
         return accept_scene, feedback
-=======
-        # TODO implement 
-        print("ENTERED ENV SAMPLE")
-        tasknet.set_backend("iGibson")
-        igtn_task = iGTNTask("tester", "tester", predefined_problem=pddl)
-        try:
-            # init_success = igtn_task.initialize_simulator(simulator=self.s, 
-            #             scene_id=self.scene_id, 
-            #             online_sampling=True)
-            print("STARTING SLEEP")
-            time.sleep(5)
-            print("FINISHED SLEEP")
-
-            goal_success = True                    # TODO implement and update 
-            init_feedback = "Initial conditions are good to go!" if init_success else "Initial conditions don't work."      # TODO update
-            goal_feedback = "Goal conditions are good to go!" if goal_success else "Goal conditions don't work"             # TODO update 
-        except UncontrolledCategoryError:
-            init_success = False 
-            init_feedback = "Cannot check until goal state is fixed."
-            goal_success = False 
-            goal_feedback = "Goal state has uncontrolled categories."
-
-        print("EXITING ENV SAMPLE")
-        self.last_active_time = time.time() 
-        return init_success, goal_success, init_feedback, goal_feedback
->>>>>>> 2bb5eb3c
-
-    def close(self):
-        self.task.simulator.disconnect()
+
+ def close(self):
+      self.task.simulator.disconnect()
 
 
 class iGFlask(Flask):
@@ -320,10 +296,7 @@
         self.action = {}
         self.envs = {}
         self.envs_inception_time = {}
-<<<<<<< HEAD
-=======
         self.envs_last_use_time = {}
->>>>>>> 2bb5eb3c
 
     def cleanup(self):
         # TODO change this to allow people to make the conditions
@@ -333,12 +306,7 @@
                 self.stop_env(k)
 
     def prepare_env(self, uuid, scene):
-<<<<<<< HEAD
-        self.cleanup()
-
-=======
         # self.cleanup()
->>>>>>> 2bb5eb3c
         def env_constructor():
             if interactive:
                 return ToyEnvInt(scene=scene)
@@ -348,18 +316,19 @@
         self.envs[uuid].start()
         self.envs_inception_time[uuid] = time.time()
         self.envs_last_use_time[uuid] = time.time()
-    
+
     def periodic_cleanup(self):
         print("Starting periodic cleanup")
         for uid, env in self.envs:
             last_active_time = env.last_active_time
-            print(f"uuid: {uid}, time since last use: {int(time.time() - last_active_time)}")
+            print(
+                f"uuid: {uid}, time since last use: {int(time.time() - last_active_time)}")
             if time.time() - last_active_time > 60:                   # TODO magic number
                 print("stale uuid:", uid)
                 self.stop_env(uid)
-    
-    # TODO how to update envs_last_use_time? Maybe make it a field in 
-    #   the ToyEnvInt or ProcessPyEnv and update it while some call is running? 
+
+    # TODO how to update envs_last_use_time? Maybe make it a field in
+    #   the ToyEnvInt or ProcessPyEnv and update it while some call is running?
 
     def stop_env(self, uuid):
         self.envs[uuid].close()
@@ -426,11 +395,9 @@
     num_successful_scenes = 0
     feedback_instances = []
     for unique_id in ids:
-        success, feedback = app.envs[unique_id].sample(
-            pddl)
+        success, feedback = app.envs[unique_id].sample(pddl)
         if success:
             num_successful_scenes += 1
-<<<<<<< HEAD
         '''
         init_success, goal_success: one of the three values ['yes', 'no', 'untested']
         init_feedback, goal_feedback: feedback for the initial and goal conditions. They will be empty strings
@@ -438,13 +405,9 @@
         '''
         feedback_instances.append(
             (feedback['init_success'], feedback['goal_success'], feedback['init_feedback'], feedback['goal_feedback']))
-    success = num_successful_scenes >= 3
+    success = num_successful_scenes >= min(
+        NUM_REQUIRED_SUCCESSFUL_SCENES, len(ids))
     feedback = str(feedback_instances)      # TODO make prettier
-=======
-        feedback_instances.append((init_feedback, goal_feedback))
-    success = num_successful_scenes >= min(NUM_REQUIRED_SUCCESSFUL_SCENES, len(ids))
-    feedback = str(feedback_instances)      # TODO make prettier 
->>>>>>> 2bb5eb3c
 
     return Response(json.dumps({"success": success, "feedback": feedback}))
 
@@ -455,11 +418,7 @@
     data = json.loads(request.data)
     unique_ids = data["uuids"]
     for unique_id in unique_ids:
-<<<<<<< HEAD
-        app.stop_app(unique_id)       # TODO uncomment when ready
-=======
-        app.stop_env(unique_id)       
->>>>>>> 2bb5eb3c
+        app.stop_env(unique_id)
         print(f"uuid {unique_id} stopped")
 
     # TODO need anything else?
@@ -468,18 +427,19 @@
 
 ########### PERIODIC CLEANUP ###########
 
-def periodic_cleanup(): 
+def periodic_cleanup():
     app.periodic_cleanup()
 
+
 scheduler.add_job(
-    id=PERIODIC_CLEANUP_TASK_ID, 
-    func=periodic_cleanup, 
+    id=PERIODIC_CLEANUP_TASK_ID,
+    func=periodic_cleanup,
     seconds=5,
     trigger="interval"
 )
 
 
-if __name__ == '__main__': 
+if __name__ == '__main__':
     port = int(sys.argv[1])
     # app.run(host="0.0.0.0", port=port, debug=True)
     app.run(host="0.0.0.0", port=port)