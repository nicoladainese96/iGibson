import logging
import os
import subprocess


def get_available_devices():
    """
    Find available devices to run EGL on. It will return the minor numbers,
    The minor number for the device is such that the Nvidia device node
    file for each GPU will have the form /dev/nvidia[minor number]. Avail-
    able only on Linux platform.

    :return: Minor number
    """
    executable_path = os.path.join(os.path.dirname(__file__), "build")
    try:
        num_devices = int(subprocess.check_output(["{}/query_devices".format(executable_path)]))
    except subprocess.CalledProcessError as e:
<<<<<<< HEAD
        return [0], {}
=======
        return [0], {0: {}}
>>>>>>> 6c969c33

    FNULL = open(os.devnull, "w")

    device_list = []
    device_info = {}
    for i in range(num_devices):
        try:
            if b"NVIDIA" in subprocess.check_output(["{}/test_device".format(executable_path), str(i)], stderr=FNULL):
                device_list.append(i)
                device_info[i] = {"device_type": "nvidia"}
                logging.info("Device {} is available for rendering".format(i))
            elif b"Intel" in subprocess.check_output(["{}/test_device".format(executable_path), str(i)], stderr=FNULL):
                device_list.append(i)
                device_info[i] = {"device_type": "intel"}
                logging.info("Device {} is available for rendering".format(i))
        except subprocess.CalledProcessError as e:
            logging.info(e)
            logging.info("Device {} is not available for rendering".format(i))
    FNULL.close()

    return device_list, device_info


def get_cuda_device(minor_idx):
    """
    Get the device index to use in pytorch

    The minor number for the device is such that the Nvidia device node
    file for each GPU will have the form /dev/nvidia[minor number]. Avail-
    able only on Linux platform.

    :param minor_idx: Minor index for a GPU
    :return: index to use in torch.cuda.device()
    """

    executable_path = os.path.join(os.path.dirname(__file__), "build")
    try:
        num_devices = int(subprocess.check_output(["{}/query_devices".format(executable_path)]))
    except subprocess.CalledProcessError as e:
        return 0

    for i in range(num_devices):
        output = subprocess.check_output(["nvidia-smi", "-q", "-i", str(i)])
        output_list = output.decode("utf-8").split("\n")
        output_list = [item for item in output_list if "Minor" in item]
        num = int(output_list[0].split(":")[-1])
        if num == minor_idx:
            return i
    return 0


if __name__ == "__main__":
    graphics_devices, device_info = get_available_devices()
    logging.info("Graphics Devices: {}".format(graphics_devices))
    logging.info("Graphics Device Ids: {}".format([get_cuda_device(item) for item in graphics_devices]))<|MERGE_RESOLUTION|>--- conflicted
+++ resolved
@@ -16,11 +16,7 @@
     try:
         num_devices = int(subprocess.check_output(["{}/query_devices".format(executable_path)]))
     except subprocess.CalledProcessError as e:
-<<<<<<< HEAD
-        return [0], {}
-=======
         return [0], {0: {}}
->>>>>>> 6c969c33
 
     FNULL = open(os.devnull, "w")
 
