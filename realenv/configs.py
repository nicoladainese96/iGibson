## Randomize agent initial position & orientation
RANDOM_INITIAL_POSE = True

ENABLE_PROFILING = False

## WORKAROUND (hzyjerry): scaling building instead of agent, this is because
## pybullet doesn't yet support downscaling of MJCF objects
MJCF_SCALING  = 0.6
USE_MJCF = True

## Small model: 11HB6XZSh1Q
## Psych model: BbxejD15Etk
## Gates 1st: sRj553CTHiw
## Basement: 13wHkWg1BWZ
## Street scene: 15N3xPvXqFR
<<<<<<< HEAD
MODEL_ID = "11HB6XZSh1Q"

=======
NAVIGATE_MODEL_ID = "sRj553CTHiw"
FETCH_MODEL_ID = "11HB6XZSh1Q"
>>>>>>> f47c63f8

## Human view camera settings
DEBUG_CAMERA_FOLLOW = True

## Render window settings
HIGH_RES_MONITOR = False
MAKE_VIDEO = False
LIVE_DEMO = False



## Initial locations
INITIAL_POSE = {
    "humanoid": {
        "11HB6XZSh1Q": [
            [[0, 0, 3.14/2], [-4.655, -9.038, 1.532]],
            [[0, 0, 3 * 3.14/2], [-3.38, -7, 1.4]],         ## living room open area
            [[0, 0, 3 * 3.14/2], [-4.8, -5.2, 1.9]],        ## living room kitchen table
            [[0, 0, 3.14], [-0.603, -1.24, 2.35]],          ## stairs
        ],
        "BbxejD15Etk": [                                 ## Psych building
            [[0, 0, 3 * 3.14/2], [-6.76, -12, 1.4]]
        ],
        "15N3xPvXqFR": [
            [[0, 0, 3 * 3.14/2], [-0, -0, 1.4]]
        ]
    },
    "husky": {
        "11HB6XZSh1Q": [
            [[0, 0, 3.14], [-2, 3.5, 0.4]],  ## living room
            [[0, 0, 0], [-0.203, -1.74, 1.8]]  ## stairs
        ],
        "sRj553CTHiw": [
            [[0, 0, 3 * 3.14/2], [-14.3, 5, 0.5]],
            [[0, 0, 3.14], [-7, 2.6, 0.5]], 
            [[0, 0, 3.14/2], [-13.2, 39.7, 0.5]],
            [[0, 0, 3.14/2], [-14.7, 26.85, 0.5]],
            [[0, 0, 3.14/2], [-4.5607, 40.4859, 0.0991]]
        ],
        "BbxejD15Etk": [
            [[0, 0, 3.14], [0, 0, 0.4]],
        ],
        "13wHkWg1BWZ": [  # basement house
            [[0, 0, 3.14], [-1, -1, -0.4]],
        ]
    },
    "quadruped": {
        "11HB6XZSh1Q": [
            [[0, 0, 3.14], [-2, 3.5, 0.4]],  ## living room
            [[0, 0, 0], [-0.203, -1.74, 1.8]]  ## stairs
        ]
    },
    "ant": {
        "11HB6XZSh1Q": [
            [[0, 0, 3.14], [-2.5, 5.5, 0.4]] ## living room couch
        ]
    }
}



<|MERGE_RESOLUTION|>--- conflicted
+++ resolved
@@ -13,13 +13,9 @@
 ## Gates 1st: sRj553CTHiw
 ## Basement: 13wHkWg1BWZ
 ## Street scene: 15N3xPvXqFR
-<<<<<<< HEAD
-MODEL_ID = "11HB6XZSh1Q"
 
-=======
 NAVIGATE_MODEL_ID = "sRj553CTHiw"
 FETCH_MODEL_ID = "11HB6XZSh1Q"
->>>>>>> f47c63f8
 
 ## Human view camera settings
 DEBUG_CAMERA_FOLLOW = True
