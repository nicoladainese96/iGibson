--- conflicted
+++ resolved
@@ -115,6 +115,7 @@
       for (idx = 0; idx < n; idx ++) {
       
       weight = selection[idx * stride + ((y+j)*width + x)] / (sum + 1e-4);
+      //weight = 0.25;
       
       img[3*((y+j)*width + x)] += (unsigned char) (img_all[idx * stride * 3 + 3*((y+j)*width + x)] * weight);
       img[3*((y+j)*width + x)+1] += (unsigned char) (img_all[idx * stride * 3 + 3*((y+j)*width + x) + 1] * weight);
@@ -272,11 +273,8 @@
 
 
 
-<<<<<<< HEAD
-__global__ void render_final(float *points3d_polar, float * selection, float * depth_render, int * img,  int * render, int s)
-=======
-__global__ void render_final(float *points3d_polar, float * depth_render, int * img,  int * render, int oh, int ow)
->>>>>>> 684b9fbd
+
+__global__ void render_final(float *points3d_polar, float * selection, float * depth_render, int * img,  int * render, int oh, int ow)
 {
  int x = blockIdx.x * TILE_DIM + threadIdx.x;
   int y = blockIdx.y * TILE_DIM + threadIdx.y;
@@ -286,31 +284,31 @@
   for (int j = 0; j < TILE_DIM; j+= BLOCK_ROWS)
   {
   
-#define M_PI 1.0
-
-
-     int iw = x;
-     int ih = y + j;
-     //int tx = round((points3d_polar[(ih * w + iw) * 3 + 1] + M_PI)/(2*M_PI) * ow - 0.5);
-     //int ty = round((points3d_polar[(ih * w + iw) * 3 + 2])/M_PI * oh - 0.5);
+
+
+
+     int iw = x;
+     int ih = y + j;
+     //int tx = round((points3d_polar[(ih * w + iw) * 3 + 1] + 1)/2 * ow - 0.5);
+     //int ty = round((points3d_polar[(ih * w + iw) * 3 + 2] + 1)/2 * oh - 0.5);
           
-     int tx = round((points3d_polar[(ih * w + iw) * 3 + 1] + M_PI)/(2*M_PI) * ow - 0.5);
-     int ty = round((points3d_polar[(ih * w + iw) * 3 + 2] + M_PI)/(2*M_PI) * oh - 0.5);
+     int tx = round((points3d_polar[(ih * w + iw) * 3 + 1] + 1)/2 * ow - 0.5);
+     int ty = round((points3d_polar[(ih * w + iw) * 3 + 2] + 1)/2 * oh - 0.5);
           
-     float tx_offset = ((points3d_polar[(ih * w + iw) * 3 + 1] + M_PI)/(2*M_PI) * ow - 0.5);
-     float ty_offset = ((points3d_polar[(ih * w + iw) * 3 + 2])/M_PI * oh - 0.5);
+     float tx_offset = ((points3d_polar[(ih * w + iw) * 3 + 1] + 1)/2 * ow - 0.5);
+     float ty_offset = ((points3d_polar[(ih * w + iw) * 3 + 2] + 1)/2 * oh - 0.5);
      
      float tx00 = 0;
      float ty00 = 0;
      
-     float tx01 = ((points3d_polar[(ih * w + iw + 1) * 3 + 1] + M_PI)/(2*M_PI) * ow - 0.5) - tx_offset;
-     float ty01 = ((points3d_polar[(ih * w + iw + 1) * 3 + 2])/M_PI * oh - 0.5) - ty_offset;
-     
-     float tx10 = ((points3d_polar[((ih + 1) * w + iw) * 3 + 1] + M_PI)/(2*M_PI) * ow - 0.5) - tx_offset;
-     float ty10 = ((points3d_polar[((ih + 1) * w + iw) * 3 + 2])/M_PI * oh - 0.5) - ty_offset;
-     
-     float tx11 = ((points3d_polar[((ih+1) * w + iw + 1) * 3 + 1] + M_PI)/(2*M_PI) * ow - 0.5) - tx_offset;
-     float ty11 = ((points3d_polar[((ih+1) * w + iw + 1) * 3 + 2])/M_PI * oh - 0.5) - ty_offset;
+     float tx01 = ((points3d_polar[(ih * w + iw + 1) * 3 + 1] + 1)/2 * ow - 0.5) - tx_offset;
+     float ty01 = ((points3d_polar[(ih * w + iw + 1) * 3 + 2] + 1)/2 * oh - 0.5) - ty_offset;
+     
+     float tx10 = ((points3d_polar[((ih + 1) * w + iw) * 3 + 1] + 1)/2 * ow - 0.5) - tx_offset;
+     float ty10 = ((points3d_polar[((ih + 1) * w + iw) * 3 + 2] + 1)/2 * oh - 0.5) - ty_offset;
+     
+     float tx11 = ((points3d_polar[((ih+1) * w + iw + 1) * 3 + 1] + 1)/2 * ow - 0.5) - tx_offset;
+     float ty11 = ((points3d_polar[((ih+1) * w + iw + 1) * 3 + 2] + 1)/2 * oh - 0.5) - ty_offset;
      
      float t00 = 0 * (float)tx00 + (float)tx01 * -1.0/3  + (float)tx10 *  2.0/3   + (float)tx11 *  1.0/3;
      float t01 = 0 * (float)ty00 + (float)ty01 * -1.0/3  + (float)ty10 *  2.0/3   + (float)ty11 *  1.0/3;
@@ -352,10 +350,9 @@
      //render[(ty * ow + tx)] = img[ih * w + iw];
      
      
-     
      if ((y > h/8) && (y < (h*7)/8))
      if ((mindelta > -10) && (maxdelta < 10) && (this_depth < 10000)) {
-           if ((txmax - txmin) * (tymax - tymin) < 100)
+           if ((txmax - txmin) * (tymax - tymin) < 500)
            {
                for (itx = txmin; itx < txmax; itx ++)
                    for (ity = tymin; ity < tymax; ity ++)
@@ -379,16 +376,10 @@
                            if (r > 255) r = 255;
                            if (g > 255) g = 255;
                            if (b > 255) b = 255;
-<<<<<<< HEAD
-                           if ((ity > 0) && (ity < h * s) && (itx > 0) && (ity < w * s)) {
-                           render[(ity * w * s + itx)] = r * 256 * 256 + g * 256 + b; 
-                           selection[(ity * w * s + itx)] = 1.0 / abs(det);
-                           }
-                           //printf("%f\n",  selection[(ity * w * s + itx)]); 
-=======
+
                            
                            render[(ity * ow + itx)] = r * 256 * 256 + g * 256 + b;
->>>>>>> 684b9fbd
+                           selection[(ity * ow + itx)] = 1.0 / abs(det);
                            }
                        }
                        
@@ -442,30 +433,23 @@
     cudaMalloc((void **)&d_3dpoint, input_mem_size * sizeof(float) * 4);
     cudaMalloc((void **)&d_3dpoint_after, input_mem_size * sizeof(float) * 4);
     cudaMalloc((void **)&d_pose, sizeof(float) * 16);
-<<<<<<< HEAD
-    cudaMalloc((void **)&d_render2, render_mem_size * sizeof(int));
-    cudaMalloc((void **)&d_img2, render_mem_size * sizeof(int));
-    cudaMalloc((void **)&d_selection, render_mem_size * sizeof(float) * n);
-=======
+
+
+    cudaMalloc((void **)&d_selection, output_mem_size * sizeof(float) * n);
+
     cudaMalloc((void **)&d_render2, output_mem_size * sizeof(int));
     
->>>>>>> 684b9fbd
-    
-    cudaMalloc((void **)&nz, render_mem_size * sizeof(int));
-    cudaMalloc((void **)&average, render_mem_size * sizeof(int) * 3);
-    
-<<<<<<< HEAD
-    cudaMemcpy(d_depth_render, depth_render, render_mem_size * sizeof(float), cudaMemcpyHostToDevice);
-    cudaMemset(d_render_all, 0, render_mem_size * sizeof(unsigned char) * 3 * n);
-    cudaMemset(d_selection, 0, render_mem_size * sizeof(float) * n);
-    
-    cudaMemset(nz, 0, render_mem_size * sizeof(int));
-    cudaMemset(average, 0, render_mem_size * sizeof(int) * 3);
-    
-=======
+    
+    cudaMalloc((void **)&nz, output_mem_size * sizeof(int));
+    cudaMalloc((void **)&average, output_mem_size * sizeof(int) * 3);
+    
+
+    cudaMemset(nz, 0, output_mem_size * sizeof(int));
+    cudaMemset(average, 0, output_mem_size * sizeof(int) * 3);
+    cudaMemset(d_selection, 0, output_mem_size * sizeof(float) * n);
+    
     cudaMemcpy(d_depth_render, depth_render, output_mem_size * sizeof(float), cudaMemcpyHostToDevice);
     cudaMemset(d_render_all, 0, output_mem_size * sizeof(unsigned char) * 3 * n);
->>>>>>> 684b9fbd
     
     int idx;
     for (idx = 0; idx < n; idx ++) {
@@ -487,46 +471,31 @@
 
         char_to_int <<< dimGrid, dimBlock >>> (d_img2, d_img);
 
-<<<<<<< HEAD
-        render_final <<< dimGrid, dimBlock >>> (d_3dpoint_after, &(d_selection[idx * nx * ny * s * s]), d_depth_render, d_img2, d_render2, s);
-        
-        //int_to_char <<< dimGrid2, dimBlock >>> (d_render2, d_render);
-        int_to_char <<< dimGrid2, dimBlock >>> (d_render2, &(d_render_all[idx * nx * ny * s * s * 3]));
-
-        //fill <<< dimGrid2, dimBlock >>> (&(d_render_all[idx * nx * ny * s * s * 3]));
-    }
-
-        merge <<< dimGrid2, dimBlock >>> (d_render_all, d_render, d_selection, n, nx * ny * s * s);
-        
-        int fill_size[10] = {3, 5, 10, 20, 50, 75, 100, 200, 600, 1024};
-
-        //int fill_size[8] = {3, 5, 10, 20, 50, 100, 200};
-        for (int j = 0; j < 10; j++) {
-            cudaMemset(nz, 0, render_mem_size * sizeof(int));
-            cudaMemset(average, 0, render_mem_size * sizeof(int) * 3);
-            get_average <<< dimGrid2, dimBlock >>> (d_render, nz, average, fill_size[j]);
-            fill_with_average <<< dimGrid2, dimBlock >>> (d_render, nz, average, fill_size[j]);
-        }
-        /*
-            cudaMemset(nz, 0, render_mem_size * sizeof(int));
-            cudaMemset(average, 0, render_mem_size * sizeof(int) * 3);
-            get_average <<< dimGrid2, dimBlock >>> (d_render, nz, average, 3);
-            fill_with_average <<< dimGrid2, dimBlock >>> (d_render, nz, average, 3);
-        */
-        cudaMemcpy(render, d_render, render_mem_size * sizeof(unsigned char) * 3 , cudaMemcpyDeviceToHost);
-=======
-        render_final <<< dimGrid, dimBlock >>> (d_3dpoint_after, d_depth_render, d_img2, d_render2, oh, ow);
+        render_final <<< dimGrid, dimBlock >>> (d_3dpoint_after, &(d_selection[idx * onx * ony]),  d_depth_render, d_img2, d_render2, oh, ow);
         
         //int_to_char <<< dimGrid_out, dimBlock >>> (d_render2, d_render);
         int_to_char <<< dimGrid_out, dimBlock >>> (d_render2, &(d_render_all[idx * output_mem_size * 3]));
 
-        fill <<< dimGrid_out, dimBlock >>> (&(d_render_all[idx * output_mem_size * 3]));
     }
 
-        merge <<< dimGrid_out, dimBlock >>> (d_render_all, d_render, n, output_mem_size * 3);
+        merge <<< dimGrid_out, dimBlock >>> (d_render_all, d_render, d_selection, n, output_mem_size);
         
+        int fill_size[10] = {3, 5, 10, 20, 50, 75, 100, 200, 400, 768};
+
+        for (int j = 0; j < 10; j++) {
+            cudaMemset(nz, 0, output_mem_size * sizeof(int));
+            cudaMemset(average, 0, output_mem_size * sizeof(int) * 3);
+            get_average <<< dimGrid_out, dimBlock >>> (d_render, nz, average, fill_size[j]);
+            fill_with_average <<< dimGrid_out, dimBlock >>> (d_render, nz, average, fill_size[j]);
+        }
+        /*
+            cudaMemset(nz, 0, output_mem_size * sizeof(int));
+            cudaMemset(average, 0, output_mem_size * sizeof(int) * 3);
+            get_average <<< dimGrid_out, dimBlock >>> (d_render, nz, average, 3);
+            fill_with_average <<< dimGrid_out, dimBlock >>> (d_render, nz, average, 3);
+        */
         cudaMemcpy(render, d_render, output_mem_size * sizeof(unsigned char) * 3 , cudaMemcpyDeviceToHost);
->>>>>>> 684b9fbd
+
         
     cudaFree(d_img);
     cudaFree(d_depth);
