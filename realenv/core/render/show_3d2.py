--- conflicted
+++ resolved
@@ -76,16 +76,19 @@
         self.target = target
         self.model = None
         self.old_topk = set([])
+        self.compare_filler = False
         self.k = 5
 
         self.showsz = 1024
-        self.show   = np.zeros((self.showsz,self.showsz * 2,3),dtype='uint8')
-        self.show_rgb   = np.zeros((self.showsz,self.showsz * 2,3),dtype='uint8')
-
+        
         self.scale_up = scale_up
 
 
-        self.show   = np.zeros((768, 768, 3),dtype='uint8')
+        self.show           = np.zeros((768, 768, 3),dtype='uint8')
+        self.show_unfilled  = None
+        if self.compare_filler:
+            self.show_unfilled   = np.zeros((768, 768, 3),dtype='uint8')
+        
         self.show_rgb   = np.zeros((768, 768 ,3),dtype='uint8')
 
         comp = CompletionNet2(norm = nn.BatchNorm2d, nf = 24)
@@ -199,7 +202,7 @@
         return pos, quat_wxyz
 
 
-    def render(self, imgs, depths, pose, model, poses, target_pose, show):
+    def render(self, imgs, depths, pose, model, poses, target_pose, show, show_unfilled=None):
         v_cam2world = target_pose
         p = (v_cam2world).dot(np.linalg.inv(pose))
         p = p.dot(np.linalg.inv(PCRenderer.ROTATION_CONST))
@@ -229,17 +232,11 @@
             cv2.imshow('target depth', opengl_arr/16.)
 
         def _render_pc(opengl_arr):
-
-<<<<<<< HEAD
-            with Profiler("CUDA PC rendering"):
-=======
             with Profiler("Render pointcloud cuda"):
                 poses_after = [
                     pose.dot(np.linalg.inv(poses[i])).astype(np.float32)
                     for i in range(len(imgs))]
                 #opengl_arr = np.zeros((h,w), dtype = np.float32)
-
->>>>>>> a1df2e27
                 cuda_pc.render(ct.c_int(len(imgs)),
                                ct.c_int(imgs[0].shape[0]),
                                ct.c_int(imgs[0].shape[1]),
@@ -258,7 +255,8 @@
         [t.start() for t in threads]
         [t.join() for t in threads]
 
-
+        if self.compare_filler:
+            show_unfilled[:, :, :] = show[:, :, :]
 
         if self.model:
             tf = transforms.ToTensor()
@@ -320,6 +318,9 @@
 
 
     def renderOffScreen(self, pose, k_views=None):
+        if not k_views:
+            all_dist, _ = self.rankPosesByDistance(pose)
+            k_views = (np.argsort(all_dist))[:self.k]
         if set(k_views) != self.old_topk:
             self.imgs_topk = np.array([self.imgs[i] for i in k_views])
             self.depths_topk = np.array([self.depths[i] for i in k_views]).flatten()
@@ -327,9 +328,11 @@
             self.old_topk = set(k_views)
 
         with Profiler("Render pointcloud all"):
-            self.render(self.imgs_topk, self.depths_topk, self.render_cpose.astype(np.float32), self.model, self.relative_poses_topk, self.target_poses[0], self.show)
+            self.render(self.imgs_topk, self.depths_topk, self.render_cpose.astype(np.float32), self.model, self.relative_poses_topk, self.target_poses[0], self.show, self.show_unfilled)
 
             self.show_rgb = cv2.cvtColor(self.show, cv2.COLOR_BGR2RGB)
+            if self.compare_filler:
+                self.show_unfilled_rgb = cv2.cvtColor(self.show_unfilled, cv2.COLOR_BGR2RGB)
 
         #return self.show_rgb
 
@@ -339,6 +342,9 @@
         cv2.moveWindow('show3d',1140,0)
         cv2.moveWindow('target depth', 1140, 2048)
         cv2.setMouseCallback('show3d',self._onmouse)
+        if self.compare_filler:
+            cv2.namedWindow('show3d unfilled')
+    
 
     def renderToScreen(self, pose, k_views=None):
         t0 = time.time()
@@ -350,6 +356,8 @@
         cv2.putText(self.show_rgb,'fps %.1f'%(self.fps),(15,15),0,0.5,(255,255,255))
 
         cv2.imshow('show3d',self.show_rgb)
+        if self.compare_filler:
+            cv2.imshow('show3d unfilled', self.show_unfilled_rgb)
 
         ## TODO (hzyjerry): does this introduce extra time delay?
         cv2.waitKey(1)
