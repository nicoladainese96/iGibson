# scene
<<<<<<< HEAD

scene: stadium
model_id: space7
=======
#scene: stadium
scene: building
model_id: Ohoopee
>>>>>>> 2471fabf

# robot

robot: Turtlebot
<<<<<<< HEAD
=======
velocity: 0.1
>>>>>>> 2471fabf

# task, observation and action
task: pointgoal # pointgoal|objectgoal|areagoal

initial_orn: [0.0, 0.0, 0.0]
initial_pos: [0.0, 0.0, 0.0]

target_orn: [0.0, 0.0, 0.0]
<<<<<<< HEAD
target_pos: [3.0, 5.0, 0.0]
=======
target_pos: [-5.0, 3.2, 0.0]

is_discrete: true
additional_states_dim: 3
>>>>>>> 2471fabf

dist_tol: 0.5
terminal_reward: 5000
discount_factor: 1.0

additional_states_dim: 5

fov: 1.57
is_discrete: false

debug: true
# display

use_filler: true
display_ui: false
show_diagnostics: false
ui_num: 2
ui_components: [RGB_FILLED, DEPTH]
random:
  random_initial_pose : false
  random_target_pose : false
  random_init_x_range: [-0.1, 0.1]
  random_init_y_range: [-0.1, 0.1]
  random_init_z_range: [-0.1, 0.1]
  random_init_rot_range: [-0.1, 0.1]

output: [nonviz_sensor, rgb, depth]
resolution: 256

speed:
  timestep: 0.001
  frameskip: 10

mode: web_ui #gui|headless
verbose: false
fast_lq_render: true<|MERGE_RESOLUTION|>--- conflicted
+++ resolved
@@ -1,21 +1,10 @@
 # scene
-<<<<<<< HEAD
-
 scene: stadium
-model_id: space7
-=======
-#scene: stadium
-scene: building
-model_id: Ohoopee
->>>>>>> 2471fabf
 
 # robot
 
 robot: Turtlebot
-<<<<<<< HEAD
-=======
 velocity: 0.1
->>>>>>> 2471fabf
 
 # task, observation and action
 task: pointgoal # pointgoal|objectgoal|areagoal
@@ -24,14 +13,10 @@
 initial_pos: [0.0, 0.0, 0.0]
 
 target_orn: [0.0, 0.0, 0.0]
-<<<<<<< HEAD
-target_pos: [3.0, 5.0, 0.0]
-=======
 target_pos: [-5.0, 3.2, 0.0]
 
 is_discrete: true
 additional_states_dim: 3
->>>>>>> 2471fabf
 
 dist_tol: 0.5
 terminal_reward: 5000
