#!/usr/bin/env python

from gibson2.utils.utils import parse_config
import os
import gibson2

from gibson2.utils.assets_utils import get_ig_scene_path, get_ig_category_path

import argparse
import xml.etree.ElementTree as ET
import json
import numpy as np
import math


config = parse_config(os.path.join(gibson2.root_path, '../test/test.yaml'))
missing_models = set([
    'exercise_equipment',
    'curtain',
    'garbage_compressor',
    'staircase',
    'closet',
    'ac_engine',
    'water_hearter',
<<<<<<< HEAD
    'clutter',
=======
    'clutter'
>>>>>>> dc32335d
])


def convert_scene(scene_name, select_best=False):

    scene_file = get_ig_scene_path(
        scene_name) + "/" + scene_name + "_orig.urdf"
    scene_tree = ET.parse(scene_file)
    bbox_dir = os.path.join(get_ig_scene_path(scene_name), "bbox")
    os.makedirs(bbox_dir, exist_ok=True)


    with open(get_ig_scene_path(scene_name) + '/misc/all_objs_new.json', 'r') as all_objs_file:
        all_objs = json.load(all_objs_file)

        total = 0
        categories = []
        for c, obj in enumerate(all_objs):
            obj_category = obj["category"].lower()
            # print('obj_category:', obj_category)
            if obj_category in missing_models:
                print("We don't have yet models of ", obj_category)
                continue

            total += 1

            link_name = obj_category + "_" + str(c)

            if obj_category not in categories:
                categories += [obj_category]

            edge_x = obj['edge_x']
            bbox_x = np.linalg.norm(edge_x)
            edge_y = obj['edge_y']
            bbox_y = np.linalg.norm(edge_y)
            z_bbox_coords = obj['z']
            bbox_z = (z_bbox_coords[1] - z_bbox_coords[0]) * 0.99

            # select the best object model that matches the aspect ratio
            # of each bounding box
            if select_best:
                cat_dir = get_ig_category_path(obj_category)
                objs = os.listdir(cat_dir)
                obj_id_to_scale_rsd = []
                for obj_id in objs:
                    obj_dir = os.path.join(cat_dir, obj_id)
                    bbox_json = os.path.join(obj_dir, 'misc', 'metadata.json')
                    with open(bbox_json, 'r') as fp:
                        bbox_data = json.load(fp)
                    obj_lenx, obj_leny, obj_lenz = bbox_data['bbox_size'] 

                    # all_objs.json and bbox.json have xy axis flipped
                    scale_x, scale_y, scale_z = \
                        bbox_y / obj_lenx, bbox_x / obj_leny, bbox_z / obj_lenz
                    scale_vector = np.asarray([scale_x, scale_y, scale_z])
                    scale_rsd = np.std(scale_vector) / np.mean(scale_vector)
                    obj_id_to_scale_rsd.append((scale_rsd, obj_id))

                obj_id_to_scale_rsd.sort(key=lambda x: x[0])
                _, obj_id = obj_id_to_scale_rsd[0]
                link_el = ET.SubElement(scene_tree.getroot(), 'link',
                                        dict([("name", link_name),
                                              ("category", obj_category),
                                              ("model", obj_id)]))
            else:
                link_el = ET.SubElement(scene_tree.getroot(), 'link',
                                        dict([("name", link_name),
                                              ("category", obj_category),
                                              ("model", "random")]))
                if obj['instance'] is not None:
                    link_el.set("random_group", str(obj['instance']))

            # Ugly hack: Apparently the image had x-y swapped so we need to swap them also here
            link_el.set("bounding_box", "{0:f} {1:f} {2:f}".format(
                bbox_y, bbox_x, bbox_z))

            joint_name = "j_" + link_name

            joint_el = ET.SubElement(
                scene_tree.getroot(), 'joint', dict([("name", joint_name)]))

            if obj['is_fixed'] == True:
                joint_el.set("type", "fixed")
            else:
                joint_el.set("type", "floating")
            # joint_el.set("type", "fixed")

            xy_coord = obj['center']
            z_coord = (z_bbox_coords[1] + z_bbox_coords[0])/2.0

            yaw = -obj['theta'] + math.pi / 2.

            bbox_file = os.path.join(bbox_dir, "{}.obj".format(c))
            # edge_x= np.asarray(obj['edge_x'])
            # edge_y= np.asarray(obj['edge_y'])
            # z= obj['z']
            # gen_cube_obj(center, edge_x, edge_y, z, bbox_file, is_color=True)
            write_obj(*gen_rotated_obj(obj['center'], bbox_x, bbox_y,
                                       z_bbox_coords, obj['theta']), bbox_file)

            # Ugly hack: Apparently the image had x-y swapped so we need to swap them also here
            origin = \
                ET.SubElement(joint_el, 'origin',
                              dict([("xyz", "{0:f} {1:f} {2:f}".format(xy_coord[0], xy_coord[1], z_coord)),
                                    ('rpy', "0 0 {0:f}".format(yaw))]))

            child = ET.SubElement(
                joint_el, 'child', dict([("link", link_name)]))
            # We connect the embedded URDFs to the world
            parent = ET.SubElement(
                joint_el, 'parent', dict([("link", "world")]))
            # print(total)
    
    fname = scene_name if not select_best else "{}_best".format(scene_name)
    scene_file_out = os.path.join(get_ig_scene_path(scene_name), "{}.urdf".format(fname))
    scene_tree.write(scene_file_out)
    print('all categories:', categories)


def gen_rotated_obj(center, scale_x, scale_y, z, theta):
    rot = np.array([[np.cos(theta), -np.sin(theta), 0],
                    [np.sin(theta), np.cos(theta), 0],
                    [0, 0, 1]])
    vertices = []
    a, b, c, d = get_coords([1, 0], [0, 1], [0, 0])
    for x, y in [a, b, d, c]:
        vertices.append((x, y, z[1]))
    for x, y in [a, b, d, c]:
        vertices.append((x, y, z[0]))
    vertices = np.array(vertices)
    vertices *= [scale_x, scale_y, 1.]
    vertices = vertices.dot(rot)
    vertices += [*center, 0]
    faces = [(1, 2, 3), (2, 4, 3), (1, 3, 5),
             (3, 7, 5), (1, 5, 2), (5, 6, 2),
             (2, 6, 4), (6, 8, 4), (4, 8, 7),
             (7, 3, 4), (6, 7, 8), (6, 5, 7), ]
    faces = [(*f, -1) for f in faces]
    return vertices, faces


def gen_cube_obj_raw(center, edge_x, edge_y, z):
    vertices = []
    a, b, c, d = get_coords(edge_x, edge_y, center)
    for x, y in [a, b, d, c]:
        vertices.append((x, y, z[1]))
    for x, y in [a, b, d, c]:
        vertices.append((x, y, z[0]))
    faces = [(1, 2, 3), (2, 4, 3), (1, 3, 5),
             (3, 7, 5), (1, 5, 2), (5, 6, 2),
             (2, 6, 4), (6, 8, 4), (4, 8, 7),
             (7, 3, 4), (6, 7, 8), (6, 5, 7), ]
    faces = [(*f, -1) for f in faces]
    return vertices, faces


def write_obj(vertices, faces, file_path, is_color=True):
    c = np.random.rand(3)
    with open(file_path, 'w') as fp:
        for v in vertices:
            if is_color:
                v1, v2, v3 = v
                fp.write('v {} {} {} {} {} {}\n'.format(v1, v2, v3, *c))
            else:
                v1, v2, v3 = v
                fp.write('v {} {} {}\n'.format(v1, v2, v3))
        for f in faces:
            fp.write('f {} {} {}\n'.format(*f[:-1]))


def get_coords(edge_x, edge_y, center):
    '''
    Return the vertices of the bounding box, in order of BL,BR,TR,TL
    '''
    x = np.array(edge_x) / 2.
    y = np.array(edge_y) / 2.
    return np.array([center - x - y,
                     center + x - y,
                     center + x + y,
                     center - x + y])


def main():
    parser = argparse.ArgumentParser(
        description='Convert from old json annotation into new urdf models.')
    parser.add_argument('scene_names', metavar='s', type=str,
                        nargs='+', help='The name of the scene to process')
    parser.add_argument('--select_best', dest='select_best',
                        action='store_true')

    args = parser.parse_args()
    for scene_name in args.scene_names:
        convert_scene(scene_name, select_best=args.select_best)


if __name__ == "__main__":
    main()<|MERGE_RESOLUTION|>--- conflicted
+++ resolved
@@ -22,11 +22,7 @@
     'closet',
     'ac_engine',
     'water_hearter',
-<<<<<<< HEAD
-    'clutter',
-=======
     'clutter'
->>>>>>> dc32335d
 ])
 
 
@@ -76,7 +72,7 @@
                     bbox_json = os.path.join(obj_dir, 'misc', 'metadata.json')
                     with open(bbox_json, 'r') as fp:
                         bbox_data = json.load(fp)
-                    obj_lenx, obj_leny, obj_lenz = bbox_data['bbox_size'] 
+                    obj_lenx, obj_leny, obj_lenz = bbox_data['bbox_size']
 
                     # all_objs.json and bbox.json have xy axis flipped
                     scale_x, scale_y, scale_z = \
@@ -139,7 +135,7 @@
             parent = ET.SubElement(
                 joint_el, 'parent', dict([("link", "world")]))
             # print(total)
-    
+
     fname = scene_name if not select_best else "{}_best".format(scene_name)
     scene_file_out = os.path.join(get_ig_scene_path(scene_name), "{}.urdf".format(fname))
     scene_tree.write(scene_file_out)
